/*
** Copyright (C) 2014 Cisco and/or its affiliates. All rights reserved.
** Copyright (C) 2013-2013 Sourcefire, Inc.
**
** This program is free software; you can redistribute it and/or modify
** it under the terms of the GNU General Public License Version 2 as
** published by the Free Software Foundation.  You may not use, modify or
** distribute this program under any other version of the GNU General
** Public License.
**
** This program is distributed in the hope that it will be useful,
** but WITHOUT ANY WARRANTY; without even the implied warranty of
** MERCHANTABILITY or FITNESS FOR A PARTICULAR PURPOSE.  See the
** GNU General Public License for more details.
**
** You should have received a copy of the GNU General Public License
** along with this program; if not, write to the Free Software
** Foundation, Inc., 51 Franklin Street, Fifth Floor, Boston, MA  02110-1301, USA.
*/

#ifndef PARSER_H
#define PARSER_H

#ifdef HAVE_CONFIG_H
# include "config.h"
#endif

#include <stdio.h>

#include "snort.h"
#include "rules.h"
#include "treenodes.h"
#include "protocols/packet.h"
#include "main/policy.h"
#include "sflsq.h"
#include "util.h"
#include "parser/cmd_line.h"
#include "detection/sfrim.h"

unsigned get_parse_errors();
<<<<<<< HEAD
const char* get_parse_file();
void get_parse_location(const char*& name, unsigned& line);
void push_parse_location(const char* name, unsigned line = 1);
=======
unsigned get_parse_warnings();

const char* get_parse_file();
void get_parse_location(const char*& name, unsigned& line);
void push_parse_location(const char* name, unsigned line = 0);

>>>>>>> 1a325a9a
void pop_parse_location();
void inc_parse_position();

/* rule setup funcs */
SnortConfig * ParseSnortConf(const SnortConfig*);
void ParseRules(SnortConfig *);

void OrderRuleLists(SnortConfig *, const char *);
void PrintRuleOrder(RuleListNode *);

const char * VarGet(SnortConfig *, const char *);
char * ProcessFileOption(SnortConfig *, const char *);
void SetRuleStates(SnortConfig *);

void ParserCleanup(void);
void FreeRuleLists(SnortConfig *);
void VarTablesFree(SnortConfig *);
void PortTablesFree(rule_port_tables_t *);

void parser_append_rules(const char*);

void ConfigureSideChannelModules(SnortConfig *);

<<<<<<< HEAD
NORETURN void ParseAbort(const char *, ...);
void ParseError(const char *, ...);
void ParseWarning(const char *, ...);
void ParseMessage(const char *, ...);
=======
SO_PUBLIC NORETURN void ParseAbort(const char *, ...);
SO_PUBLIC void ParseError(const char *, ...);
SO_PUBLIC void ParseWarning(const char *, ...);
SO_PUBLIC void ParseMessage(const char *, ...);
>>>>>>> 1a325a9a

int ParseBool(const char *arg);

int addRtnToOtn(struct OptTreeNode*, RuleTreeNode*);
int addRtnToOtn(struct OptTreeNode*, RuleTreeNode*, PolicyId);

RuleTreeNode* deleteRtnFromOtn(struct OptTreeNode*);
RuleTreeNode* deleteRtnFromOtn(struct OptTreeNode*, PolicyId);

/*Get RTN for a given OTN and policyId.
 *
 * @param otn pointer to structure OptTreeNode.
 * @param policyId policy id
 *
 * @return pointer to deleted RTN, NULL otherwise.
 */
static inline RuleTreeNode *getRtnFromOtn(
    const struct OptTreeNode* otn, PolicyId policyId)
{
    if (otn && otn->proto_nodes && (otn->proto_node_num > (unsigned)policyId))
    {
        return otn->proto_nodes[policyId];
    }

    return NULL;
}

static inline RuleTreeNode *getRtnFromOtn(
    const struct OptTreeNode* otn)
{
    return getRtnFromOtn(otn, get_ips_policy()->policy_id);
}

static inline RuleTreeNode *getRuntimeRtnFromOtn(
    const struct OptTreeNode *otn)
{
    return getRtnFromOtn(otn);
}

extern rule_index_map_t * ruleIndexMap;

ListHead* CreateRuleType(SnortConfig*, const char*, RuleType, int, ListHead*);

void FreeRuleTreeNode(RuleTreeNode*);
void DestroyRuleTreeNode(RuleTreeNode*);

void rule_index_map_print_index(int index, char* buf, int);

#endif
<|MERGE_RESOLUTION|>--- conflicted
+++ resolved
@@ -38,18 +38,12 @@
 #include "detection/sfrim.h"
 
 unsigned get_parse_errors();
-<<<<<<< HEAD
-const char* get_parse_file();
-void get_parse_location(const char*& name, unsigned& line);
-void push_parse_location(const char* name, unsigned line = 1);
-=======
 unsigned get_parse_warnings();
 
 const char* get_parse_file();
 void get_parse_location(const char*& name, unsigned& line);
 void push_parse_location(const char* name, unsigned line = 0);
 
->>>>>>> 1a325a9a
 void pop_parse_location();
 void inc_parse_position();
 
@@ -73,17 +67,10 @@
 
 void ConfigureSideChannelModules(SnortConfig *);
 
-<<<<<<< HEAD
-NORETURN void ParseAbort(const char *, ...);
-void ParseError(const char *, ...);
-void ParseWarning(const char *, ...);
-void ParseMessage(const char *, ...);
-=======
 SO_PUBLIC NORETURN void ParseAbort(const char *, ...);
 SO_PUBLIC void ParseError(const char *, ...);
 SO_PUBLIC void ParseWarning(const char *, ...);
 SO_PUBLIC void ParseMessage(const char *, ...);
->>>>>>> 1a325a9a
 
 int ParseBool(const char *arg);
 
