--- conflicted
+++ resolved
@@ -1387,18 +1387,12 @@
         sc->ip_proto_array[IPPROTO_ICMP] = 1;
         sc->ip_proto_array[IPPROTO_ICMPV6] = 1;
 
-<<<<<<< HEAD
-    default:
-        ParseError("bad protocol: %s", s);
-        break;
-=======
         rule_proto = PROTO_BIT__IP;
     }
     else
     {
         ParseError("bad protocol: %s", s);
         rule_proto = 0;
->>>>>>> 1a325a9a
     }
 }
 
@@ -1440,33 +1434,19 @@
 
 void parse_rule_opt_begin(SnortConfig* sc, const char* key)
 {
-<<<<<<< HEAD
-    if ( !IpsManager::option_begin(sc, key) )
-    {
-        ParseError("unknown rule keyword: %s.", key);
-    }
-=======
     if ( s_ignore )
         return;
 
     IpsManager::option_begin(sc, key, rule_proto);
->>>>>>> 1a325a9a
 }
 
 void parse_rule_opt_set(
     SnortConfig* sc, const char* key, const char* opt, const char* val)
 {
-<<<<<<< HEAD
-    if ( !IpsManager::option_set(sc, key, opt, val) )
-    {
-        ParseError("unknown rule option: %s:%s.", key, opt);
-    }
-=======
     if ( s_ignore )
         return;
 
     IpsManager::option_set(sc, key, opt, val);
->>>>>>> 1a325a9a
 }
 
 void parse_rule_opt_end(SnortConfig* sc, const char* key, OptTreeNode* otn)
@@ -1510,10 +1490,6 @@
     return otn;
 }
 
-<<<<<<< HEAD
-const char* parse_rule_close(SnortConfig* sc, RuleTreeNode& rtn, OptTreeNode* otn)
-{
-=======
 // return nullptr if nothing left to do
 // for so rules, return the detection options and continue parsing
 // but if already entered, don't recurse again
@@ -1525,7 +1501,6 @@
         return nullptr;
     }
 
->>>>>>> 1a325a9a
     static bool entered = false;
     const char* so_opts = nullptr;
 
@@ -1540,22 +1515,15 @@
             ParseError("SO rule %s not loaded.", otn->soid);
         else
         {
-<<<<<<< HEAD
-            otn->sigInfo.generator = 3;  // FIXIT why isn't this set already? (don't hardcode)
-=======
             // FIXIT-L gid may be overwritten here
             otn->sigInfo.generator = GENERATOR_SNORT_SHARED;
->>>>>>> 1a325a9a
             entered = true;
             return so_opts;
         }
     }
     
-<<<<<<< HEAD
-=======
     set_fp_content(otn);
 
->>>>>>> 1a325a9a
     /* The IPs in the test node get free'd in ProcessHeadNode if there is
      * already a matching RTN.  The portobjects will get free'd when the
      * port var table is free'd */
@@ -1595,17 +1563,12 @@
     }
     else
     {
-<<<<<<< HEAD
-        if ( otn->num_detection_opts )
-            ParseError("builtin rules do not support detection options");
-=======
         if ( !otn->sigInfo.generator )
             ParseError("gid must set in builtin rules");
 
         if ( otn->num_detection_opts )
             ParseError("%d:%d builtin rules do not support detection options",
                         otn->sigInfo.generator, otn->sigInfo.id);
->>>>>>> 1a325a9a
 
         otn->sigInfo.text_rule = false;
         builtin_rule_count++;
