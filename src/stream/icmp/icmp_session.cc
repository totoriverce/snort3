--- conflicted
+++ resolved
@@ -194,15 +194,9 @@
         /* Mark this session as dead. */
         DEBUG_WRAP(DebugMessage(DEBUG_STREAM_STATE,
             "Marking session as dead, per ICMP Unreachable!\n"););
-<<<<<<< HEAD
         ssn->ssn_state.session_flags |= SSNFLAG_DROP_CLIENT;
         ssn->ssn_state.session_flags |= SSNFLAG_DROP_SERVER;
-        ssn->session_state |= STREAM5_STATE_UNREACH;
-=======
-        ssn->s5_state.session_flags |= SSNFLAG_DROP_CLIENT;
-        ssn->s5_state.session_flags |= SSNFLAG_DROP_SERVER;
         ssn->session_state |= STREAM_STATE_UNREACH;
->>>>>>> 51e79b04
     }
 
     return 0;
@@ -257,11 +251,7 @@
 {
     if (sfip_equals(&icmp_sender_ip, ip))
     {
-<<<<<<< HEAD
-        if ((dir == SSN_DIR_SENDER) && (flow->ssn_state.direction == SSN_DIR_SENDER))
-=======
-        if ((dir == SSN_DIR_FROM_SENDER) && (flow->s5_state.direction == SSN_DIR_FROM_SENDER))
->>>>>>> 51e79b04
+        if ((dir == SSN_DIR_FROM_SENDER) && (flow->ssn_state.direction == SSN_DIR_FROM_SENDER))
         {
             /* Direction already set as SENDER */
             return;
@@ -269,12 +259,8 @@
     }
     else if (sfip_equals(&icmp_responder_ip, ip))
     {
-<<<<<<< HEAD
-        if ((dir == SSN_DIR_RESPONDER) && (flow->ssn_state.direction == SSN_DIR_RESPONDER))
-=======
         if ((dir == SSN_DIR_FROM_RESPONDER) && 
-            (flow->s5_state.direction == SSN_DIR_FROM_RESPONDER))
->>>>>>> 51e79b04
+            (flow->ssn_state.direction == SSN_DIR_FROM_RESPONDER))
         {
             /* Direction already set as RESPONDER */
             return;
