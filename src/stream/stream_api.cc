--- conflicted
+++ resolved
@@ -202,15 +202,9 @@
     switch (dir)
     {
         case SSN_DIR_BOTH:
-<<<<<<< HEAD
-        case SSN_DIR_CLIENT:
-        case SSN_DIR_SERVER:
-            if (flow->ssn_state.ignore_direction != dir)
-=======
         case SSN_DIR_FROM_CLIENT:
         case SSN_DIR_FROM_SERVER:
-            if (flow->s5_state.ignore_direction != dir)
->>>>>>> 51e79b04
+            if (flow->ssn_state.ignore_direction != dir)
             {
                 flow->ssn_state.ignore_direction = dir;
             }
@@ -220,20 +214,12 @@
     /* Flush any queued data on the client and/or server */
     if (flow->protocol == PktType::TCP)
     {
-<<<<<<< HEAD
-        if (flow->ssn_state.ignore_direction & SSN_DIR_CLIENT)
-=======
-        if (flow->s5_state.ignore_direction & SSN_DIR_FROM_CLIENT)
->>>>>>> 51e79b04
+        if (flow->ssn_state.ignore_direction & SSN_DIR_FROM_CLIENT)
         {
             StreamFlushClient(p, flow);
         }
 
-<<<<<<< HEAD
-        if (flow->ssn_state.ignore_direction & SSN_DIR_SERVER)
-=======
-        if (flow->s5_state.ignore_direction & SSN_DIR_FROM_SERVER)
->>>>>>> 51e79b04
+        if (flow->ssn_state.ignore_direction & SSN_DIR_FROM_SERVER)
         {
             StreamFlushServer(p, flow);
         }
@@ -253,15 +239,9 @@
     switch (dir)
     {
         case SSN_DIR_BOTH:
-<<<<<<< HEAD
-        case SSN_DIR_CLIENT:
-        case SSN_DIR_SERVER:
-            if (flow->ssn_state.ignore_direction & dir)
-=======
         case SSN_DIR_FROM_CLIENT:
         case SSN_DIR_FROM_SERVER:
-            if (flow->s5_state.ignore_direction & dir)
->>>>>>> 51e79b04
+            if (flow->ssn_state.ignore_direction & dir)
             {
                 flow->ssn_state.ignore_direction &= ~dir;
             }
@@ -294,22 +274,14 @@
     if (!flow)
         return;
 
-<<<<<<< HEAD
-    if ((dir & SSN_DIR_CLIENT) && !(flow->ssn_state.session_flags & SSNFLAG_DROP_CLIENT))
-=======
-    if ((dir & SSN_DIR_FROM_CLIENT) && !(flow->s5_state.session_flags & SSNFLAG_DROP_CLIENT))
->>>>>>> 51e79b04
+    if ((dir & SSN_DIR_FROM_CLIENT) && !(flow->ssn_state.session_flags & SSNFLAG_DROP_CLIENT))
     {
         flow->ssn_state.session_flags |= SSNFLAG_DROP_CLIENT;
         if ( Active_PacketForceDropped() )
             flow->ssn_state.session_flags |= SSNFLAG_FORCE_BLOCK;
     }
 
-<<<<<<< HEAD
-    if ((dir & SSN_DIR_SERVER) && !(flow->ssn_state.session_flags & SSNFLAG_DROP_SERVER))
-=======
-    if ((dir & SSN_DIR_FROM_SERVER) && !(flow->s5_state.session_flags & SSNFLAG_DROP_SERVER))
->>>>>>> 51e79b04
+    if ((dir & SSN_DIR_FROM_SERVER) && !(flow->ssn_state.session_flags & SSNFLAG_DROP_SERVER))
     {
         flow->ssn_state.session_flags |= SSNFLAG_DROP_SERVER;
         if ( Active_PacketForceDropped() )
@@ -702,17 +674,10 @@
 {
     if (
         ((p->packet_flags & PKT_FROM_SERVER) &&
-<<<<<<< HEAD
-            (flow->ssn_state.ignore_direction & SSN_DIR_CLIENT)) ||
+            (flow->ssn_state.ignore_direction & SSN_DIR_FROM_CLIENT)) ||
 
         ((p->packet_flags & PKT_FROM_CLIENT) &&
-            (flow->ssn_state.ignore_direction & SSN_DIR_SERVER)) )
-=======
-            (flow->s5_state.ignore_direction & SSN_DIR_FROM_CLIENT)) ||
-
-        ((p->packet_flags & PKT_FROM_CLIENT) &&
-            (flow->s5_state.ignore_direction & SSN_DIR_FROM_SERVER)) )
->>>>>>> 51e79b04
+            (flow->ssn_state.ignore_direction & SSN_DIR_FROM_SERVER)) )
     {
         DEBUG_WRAP(DebugMessage(DEBUG_STREAM_STATE,
             "Stream Ignoring packet from %d. Session marked as ignore\n",
@@ -728,13 +693,8 @@
 static int StreamExpireSession(Flow *lwssn)
 {
     sfBase.iStreamTimeouts++;
-<<<<<<< HEAD
     lwssn->ssn_state.session_flags |= SSNFLAG_TIMEDOUT;
-    lwssn->session_state |= STREAM5_STATE_TIMEDOUT;
-=======
-    lwssn->s5_state.session_flags |= SSNFLAG_TIMEDOUT;
     lwssn->session_state |= STREAM_STATE_TIMEDOUT;
->>>>>>> 51e79b04
 
     return 1;
 }
@@ -755,13 +715,8 @@
     if ( (flow->session_state & STREAM_STATE_TIMEDOUT)
         || StreamExpire(p, flow) )
     {
-<<<<<<< HEAD
-        DEBUG_WRAP(DebugMessage(DEBUG_STREAM, "Stream5 IP session timeout!\n"););
+        DEBUG_WRAP(DebugMessage(DEBUG_STREAM, "Stream IP session timeout!\n"););
         flow->ssn_state.session_flags |= SSNFLAG_TIMEDOUT;
-=======
-        DEBUG_WRAP(DebugMessage(DEBUG_STREAM, "Stream IP session timeout!\n"););
-        flow->s5_state.session_flags |= SSNFLAG_TIMEDOUT;
->>>>>>> 51e79b04
         return true;
     }
     return false;
