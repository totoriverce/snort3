--- conflicted
+++ resolved
@@ -257,22 +257,14 @@
     // FIXIT-J allow unr to tcp/udp/icmp4/icmp6 only or for all
     switch ( GetInnerProto(p) )
     {
-<<<<<<< HEAD
-    case PROTO_UDP:
-    case PROTO_TCP:
-    case PROTO_ICMP4:
-    case PROTO_ICMP6:
+    case IPPROTO_ID_UDP:
+    case IPPROTO_ID_TCP:
+    case IPPROTO_ID_ICMPV4:
+    case IPPROTO_ID_ICMPV6:
         return 1;
-=======
-        case IPPROTO_ID_UDP:
-        case IPPROTO_ID_TCP:
-        case IPPROTO_ID_ICMPV4:
-        case IPPROTO_ID_ICMPV6:
-            return 1;
->>>>>>> c9ba188b
-
-        default:
-            break;
+
+    default:
+        break;
     }
     return 0;
 }
