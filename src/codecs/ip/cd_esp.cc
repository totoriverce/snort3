/*
** Copyright (C) 2002-2013 Sourcefire, Inc.
** Copyright (C) 1998-2002 Martin Roesch <roesch@sourcefire.com>
**
** This program is free software; you can redistribute it and/or modify
** it under the terms of the GNU General Public License Version 2 as
** published by the Free Software Foundation.  You may not use, modify or
** distribute this program under any other version of the GNU General
** Public License.
**
** This program is distributed in the hope that it will be useful,
** but WITHOUT ANY WARRANTY; without even the implied warranty of
** MERCHANTABILITY or FITNESS FOR A PARTICULAR PURPOSE.  See the
** GNU General Public License for more details.
**
** You should have received a copy of the GNU General Public License
** along with this program; if not, write to the Free Software
** Foundation, Inc., 51 Franklin Street, Fifth Floor, Boston, MA  02110-1301, USA.
*/
// cd_esp.cc author Josh Rosenbaum <jrosenba@cisco.com>



#ifdef HAVE_CONFIG_H
#include "config.h"
#endif

#include "framework/codec.h"
#include "snort.h"
#include "codecs/ip/cd_esp_module.h"
#include "managers/packet_manager.h"
#include "codecs/codec_events.h"
#include "protocols/protocol_ids.h"

namespace
{

class EspCodec : public Codec
{
public:
    EspCodec() : Codec(CD_ESP_NAME){};
    ~EspCodec(){};


    virtual void get_protocol_ids(std::vector<uint16_t>& v);
    virtual bool decode(const uint8_t *raw_pkt, const uint32_t& raw_len,
        Packet *, uint16_t &lyr_len, uint16_t &next_prot_id);
    
};


/* ESP constants */
const uint16_t ESP_PROT_ID = 50;
const uint32_t ESP_HEADER_LEN = 8;
const uint32_t ESP_AUTH_DATA_LEN = 12;
const uint32_t ESP_TRAILER_LEN = 2;

} // anonymous namespace



void EspCodec::get_protocol_ids(std::vector<uint16_t>& v)
{
    v.push_back(ESP_PROT_ID);
}



/*
 * Function: DecodeESP(const uint8_t *, uint32_t, Packet *)
 *
 * Purpose: Attempt to decode Encapsulated Security Payload.
 *          The contents are probably encrypted, but ESP is sometimes used
 *          with "null" encryption, solely for Authentication.
 *          This is more of a heuristic -- there is no ESP field that specifies
 *          the encryption type (or lack thereof).
 *
 * Arguments: pkt     => ptr to the packet data
 *            raw_len => length from here to the end of the packet
 *            p       => ptr to the Packet struct being filled out
 *
 * Returns: void function
 */
bool EspCodec::decode(const uint8_t *raw_pkt, const uint32_t& raw_len,
    Packet *p, uint16_t &lyr_len, uint16_t &next_prot_id)
{
    const uint8_t *esp_payload;
    uint8_t pad_length;

    if (!ScESPDecoding())
        return false;
    

    /* The ESP header contains a crypto Initialization Vector (IV) and
       a sequence number. Skip these. */
    if (raw_len < (ESP_HEADER_LEN + ESP_AUTH_DATA_LEN + ESP_TRAILER_LEN))
    {
        /* Truncated ESP traffic. Bail out here and inspect the rest as payload. */
        codec_events::decoder_event(p, DECODE_ESP_HEADER_TRUNC);
        p->data = raw_pkt;
        p->dsize = (uint16_t) raw_len;
        return false;
    }

    /* The Authentication Data at the end of the packet is variable-length.
       RFC 2406 says that Encryption and Authentication algorithms MUST NOT
       both be NULL, so we assume NULL Encryption and some other Authentication.

       The mandatory algorithms for Authentication are HMAC-MD5-96 and
       HMAC-SHA-1-96, so we assume a 12-byte authentication data at the end. */
    uint32_t guessed_len = raw_len - (ESP_HEADER_LEN + ESP_AUTH_DATA_LEN + ESP_TRAILER_LEN);

    lyr_len = ESP_HEADER_LEN;
    esp_payload = raw_pkt + ESP_HEADER_LEN;
    pad_length = *(esp_payload + guessed_len);
    next_prot_id = *(esp_payload + guessed_len + 1);

    /* Adjust the packet length to account for the padding.
       If the padding length is too big, this is probably encrypted traffic. */
    if (pad_length < raw_len)
    {
        const_cast<uint32_t&>(raw_len) -= pad_length;
    }
    else
    {
        p->packet_flags |= PKT_TRUST;
        lyr_len = ESP_HEADER_LEN;  // we want data to begin at (pkt + ESP_HEADER_LEN)
        next_prot_id = FINISHED_DECODE;
        return true;
    }



<<<<<<< HEAD
    if (!PacketManager::has_codec(next_prot_id))
=======
    if (PacketManager::has_codec(next_prot_id))
>>>>>>> 1b1f1839
    {
        /* Attempt to decode the inner payload.
           There is a small chance that an encrypted next_header would become a
           different valid next_header. The PKT_UNSURE_ENCAP flag tells the next
           decoder stage to silently ignore invalid headers. */
        p->packet_flags |= PKT_UNSURE_ENCAP;
<<<<<<< HEAD

        uint32_t* new_raw_len = const_cast<uint32_t*>(&raw_len);
        (*new_raw_len) = raw_len - (ESP_AUTH_DATA_LEN + ESP_TRAILER_LEN);
=======
        const_cast<uint32_t&>(raw_len) -= (ESP_AUTH_DATA_LEN + ESP_TRAILER_LEN);
>>>>>>> 1b1f1839
        p->packet_flags |= PKT_ESP_LYR_PRESENT;
    }
    else
    {
        // If we cant' decode the packet anymore, this is probably encrypted.
        // set the data pointers and pretend this is an ip datagram.
        p->packet_flags |= PKT_TRUST;
        p->data = esp_payload;
        p->dsize = (u_short) raw_len - lyr_len;
    }

    return true;
}


//-------------------------------------------------------------------------
// api
//-------------------------------------------------------------------------

static Module* mod_ctor()
{
    return new EspModule;
}

static void mod_dtor(Module* m)
{
    delete m;
}

static Codec* ctor(Module*)
{
    return new EspCodec();
}

static void dtor(Codec *cd)
{
    delete cd;
}

static const CodecApi esp_api =
{
    {
        PT_CODEC,
        CD_ESP_NAME,
        CDAPI_PLUGIN_V0,
        0,
        mod_ctor,
        mod_dtor,
    },
    nullptr, // pinit
    nullptr, // pterm
    nullptr, // tinit
    nullptr, // tterm
    ctor, // ctor
    dtor, // dtor
};


const BaseApi* cd_esp = &esp_api.base;
<|MERGE_RESOLUTION|>--- conflicted
+++ resolved
@@ -131,24 +131,14 @@
 
 
 
-<<<<<<< HEAD
-    if (!PacketManager::has_codec(next_prot_id))
-=======
     if (PacketManager::has_codec(next_prot_id))
->>>>>>> 1b1f1839
     {
         /* Attempt to decode the inner payload.
            There is a small chance that an encrypted next_header would become a
            different valid next_header. The PKT_UNSURE_ENCAP flag tells the next
            decoder stage to silently ignore invalid headers. */
         p->packet_flags |= PKT_UNSURE_ENCAP;
-<<<<<<< HEAD
-
-        uint32_t* new_raw_len = const_cast<uint32_t*>(&raw_len);
-        (*new_raw_len) = raw_len - (ESP_AUTH_DATA_LEN + ESP_TRAILER_LEN);
-=======
         const_cast<uint32_t&>(raw_len) -= (ESP_AUTH_DATA_LEN + ESP_TRAILER_LEN);
->>>>>>> 1b1f1839
         p->packet_flags |= PKT_ESP_LYR_PRESENT;
     }
     else
