//--------------------------------------------------------------------------
// Copyright (C) 2014-2015 Cisco and/or its affiliates. All rights reserved.
// Copyright (C) 2013-2013 Sourcefire, Inc.
//
// This program is free software; you can redistribute it and/or modify it
// under the terms of the GNU General Public License Version 2 as published
// by the Free Software Foundation.  You may not use, modify or distribute
// this program under any other version of the GNU General Public License.
//
// This program is distributed in the hope that it will be useful, but
// WITHOUT ANY WARRANTY; without even the implied warranty of
// MERCHANTABILITY or FITNESS FOR A PARTICULAR PURPOSE.  See the GNU
// General Public License for more details.
//
// You should have received a copy of the GNU General Public License along
// with this program; if not, write to the Free Software Foundation, Inc.,
// 51 Franklin Street, Fifth Floor, Boston, MA  02110-1301, USA.
//--------------------------------------------------------------------------
/*
 **
 **  Author(s):  Hui Cao <huica@cisco.com>
 **
 **  NOTES
 **  5.25.13 - Initial Source Code. Hui Cao
 */

#ifdef HAVE_CONFIG_H
#include <config.h>
#endif

#include "snort_types.h"
#include <sys/types.h>
#include <stdio.h>
#include "libs/file_config.h"
#include "utils/stats.h"
#include "file_stats.h"
#include "file_capture.h"
#include "log/messages.h"

#include "main/snort_config.h" /* for extern SnortConfig *snort_conf */

FileStats file_stats;

void print_file_stats()
{
    int i;
    uint64_t processed_total[2];
    uint64_t processed_data_total[2];

    if (!file_stats.files_total)
        return;

    uint64_t check_total = 0;

    for (i = 0; i < FILE_ID_MAX; i++)
    {
        check_total += file_stats.files_processed[i][0];
        check_total += file_stats.files_processed[i][1];
    }

    if ( !check_total )
        return;

    LogLabel("file type stats (files)");

    LogMessage("         Type              Download   Upload \n");

    processed_total[0] = 0;
    processed_total[1] = 0;
    processed_data_total[0] = 0;
    processed_data_total[1] = 0;

    for (i = 0; i < FILE_ID_MAX; i++)
    {
        const char* type_name =  file_type_name(snort_conf->file_config, i);
        if (type_name &&
            (file_stats.files_processed[i][0] || file_stats.files_processed[i][1] ))
        {
            LogMessage("%12s(%3d)          " FMTu64("-10") " " FMTu64("-10") " \n",
                type_name, i,
                file_stats.files_processed[i][0],
                file_stats.files_processed[i][1]);
            processed_total[0]+= file_stats.files_processed[i][0];
            processed_total[1]+= file_stats.files_processed[i][1];
        }
    }

    LogMessage("            Total          " FMTu64("-10") " " FMTu64("-10") " \n",
        processed_total[0], processed_total[1]);

    LogLabel("file type stats (bytes)");

    LogMessage("         Type              Download   Upload \n");

    for (i = 0; i < FILE_ID_MAX; i++)
    {
        const char* type_name =  file_type_name(snort_conf->file_config, i);
        if (type_name &&
            (file_stats.files_processed[i][0] || file_stats.files_processed[i][1] ))
        {
            LogMessage("%12s(%3d)          " FMTu64("-10") " " FMTu64("-10") " \n",
                type_name, i,
                file_stats.data_processed[i][0],
                file_stats.data_processed[i][1]);

            processed_data_total[0]+= file_stats.data_processed[i][0];
            processed_data_total[1]+= file_stats.data_processed[i][1];
        }
    }

    LogMessage("            Total          " FMTu64("-10") " " FMTu64("-10") " \n",
        processed_data_total[0], processed_data_total[1]);

    check_total = 0;

    for (i = 0; i < FILE_ID_MAX; i++)
    {
        check_total += file_stats.signatures_processed[i][0];
        check_total += file_stats.signatures_processed[i][1];
    }

    if ( !check_total )
        return;

    LogLabel("file signature stats");

    LogMessage("         Type              Download   Upload \n");

    processed_total[0] = 0;
    processed_total[1] = 0;
    for (i = 0; i < FILE_ID_MAX; i++)
    {
        const char* type_name =  file_type_name(snort_conf->file_config, i);
        if (type_name &&
            (file_stats.signatures_processed[i][0] || file_stats.signatures_processed[i][1] ))
        {
            LogMessage("%12s(%3d)          " FMTu64("-10") " " FMTu64("-10") " \n",
                type_name, i,
                file_stats.signatures_processed[i][0], file_stats.signatures_processed[i][1]);
            processed_total[0]+= file_stats.signatures_processed[i][0];
            processed_total[1]+= file_stats.signatures_processed[i][1];
        }
    }
    LogMessage("            Total          " FMTu64("-10") " " FMTu64("-10") " \n",
        processed_total[0], processed_total[1]);

#if 0
    LogLabel("file type verdicts");

    uint64_t verdicts_total = 0;
    for (i = 0; i < FILE_VERDICT_MAX; i++)
    {
        verdicts_total+=file_stats.verdicts_type[i];
        switch (i)
        {
        case FILE_VERDICT_UNKNOWN:
            LogMessage("   %12s:           " FMTu64("-10") " \n", "UNKNOWN",
                file_stats.verdicts_type[i]);
            break;
        case FILE_VERDICT_LOG:
            LogMessage("   %12s:           " FMTu64("-10") " \n", "LOG",
                file_stats.verdicts_type[i]);
            break;
        case FILE_VERDICT_STOP:
            LogMessage("   %12s:           " FMTu64("-10") " \n", "STOP",
                file_stats.verdicts_type[i]);
            break;
        case FILE_VERDICT_BLOCK:
            LogMessage("   %12s:           " FMTu64("-10") " \n", "BLOCK",
                file_stats.verdicts_type[i]);
            break;
        case FILE_VERDICT_REJECT:
            LogMessage("   %12s:           " FMTu64("-10") " \n", "REJECT",
                file_stats.verdicts_type[i]);
            break;
        case FILE_VERDICT_PENDING:
            LogMessage("   %12s:           " FMTu64("-10") " \n", "PENDING",
                file_stats.verdicts_type[i]);
            break;
        case FILE_VERDICT_STOP_CAPTURE:
            LogMessage("   %12s:           " FMTu64("-10") " \n", "STOP CAPTURE",
                file_stats.verdicts_type[i]);
            break;
        default:
            break;
        }
    }
    LogMessage("   %12s:           " FMTu64("-10") " \n", "Total",verdicts_total);

    LogMessage("\nfile signature verdicts:\n");

    verdicts_total = 0;
    for (i = 0; i < FILE_VERDICT_MAX; i++)
    {
        verdicts_total+=file_stats.verdicts_signature[i];
        switch (i)
        {
        case FILE_VERDICT_UNKNOWN:
            LogMessage("   %12s:           " FMTu64("-10") " \n", "UNKNOWN",
                file_stats.verdicts_signature[i]);
            break;
        case FILE_VERDICT_LOG:
            LogMessage("   %12s:           " FMTu64("-10") " \n", "LOG",
                file_stats.verdicts_signature[i]);
            break;
        case FILE_VERDICT_STOP:
            LogMessage("   %12s:           " FMTu64("-10") " \n", "STOP",
                file_stats.verdicts_signature[i]);
            break;
        case FILE_VERDICT_BLOCK:
            LogMessage("   %12s:           " FMTu64("-10") " \n", "BLOCK",
                file_stats.verdicts_signature[i]);
            break;
        case FILE_VERDICT_REJECT:
            LogMessage("   %12s:           " FMTu64("-10") " \n", "REJECT",
                file_stats.verdicts_signature[i]);
            break;
        case FILE_VERDICT_PENDING:
            LogMessage("   %12s:           " FMTu64("-10") " \n", "PENDING",
                file_stats.verdicts_signature[i]);
            break;
        case FILE_VERDICT_STOP_CAPTURE:
            LogMessage("   %12s:           " FMTu64("-10") " \n", "STOP CAPTURE",
                file_stats.verdicts_signature[i]);
            break;
        default:
            break;
        }
    }
    LogMessage("   %12s:           " FMTu64("-10") " \n", "Total",verdicts_total);

    // if (IsAdaptiveConfigured())
    {
        LogMessage("\nfiles processed by protocol IDs:\n");
        for (i = 0; i < MAX_PROTOCOL_ORDINAL; i++)
        {
            if (file_stats.files_by_proto[i])
            {
                LogMessage("   %12d:           " FMTu64("-10") " \n", i,
                    file_stats.files_by_proto[i]);
            }
        }
        LogMessage("\nfile signatures processed by protocol IDs:\n");
        for (i = 0; i < MAX_PROTOCOL_ORDINAL; i++)
        {
            if (file_stats.signatures_by_proto[i])
            {
                LogMessage("   %12d:           " FMTu64(
                        "-10") " \n", i,file_stats.signatures_by_proto[i]);
            }
        }
    }

    LogMessage("\n");
    LogMessage("Total files processed:             " FMTu64("-10") " \n", file_stats.files_total);
    LogMessage("Total files data processed:        " FMTu64(
            "-10") "bytes \n", file_stats.file_data_total);
    LogMessage("Total files buffered:              " FMTu64(
            "-10") " \n", file_capture_stats.files_buffered_total);
    LogMessage("Total files released:              " FMTu64(
            "-10") " \n", file_capture_stats.files_released_total);
    LogMessage("Total files freed:                 " FMTu64(
            "-10") " \n", file_capture_stats.files_freed_total);
    LogMessage("Total files captured:              " FMTu64(
            "-10") " \n", file_capture_stats.files_captured_total);
    LogMessage("Total files within one packet:     " FMTu64(
            "-10") " \n", file_capture_stats.file_within_packet);
    LogMessage("Total buffers allocated:           " FMTu64(
            "-10") " \n", file_capture_stats.file_buffers_allocated_total);
    LogMessage("Total buffers freed:               " FMTu64(
            "-10") " \n", file_capture_stats.file_buffers_freed_total);
    LogMessage("Total buffers released:            " FMTu64(
            "-10") " \n", file_capture_stats.file_buffers_released_total);
    LogMessage("Maximum file buffers used:         " FMTu64(
            "-10") " \n", file_capture_stats.file_buffers_used_max);
    LogMessage("Total buffers free errors:         " FMTu64(
            "-10") " \n", file_capture_stats.file_buffers_free_errors);
    LogMessage("Total buffers release errors:      " FMTu64(
            "-10") " \n", file_capture_stats.file_buffers_release_errors);
    LogMessage("Total memcap failures:             " FMTu64(
            "-10") " \n", file_capture_stats.file_memcap_failures_total);
    LogMessage("Total memcap failures at reserve:  " FMTu64(
            "-10") " \n", file_capture_stats.file_memcap_failures_reserve);
    LogMessage("Total reserve failures:            " FMTu64(
            "-10") " \n", file_capture_stats.file_reserve_failures);
    LogMessage("Total file capture size min:       " FMTu64(
            "-10") " \n", file_capture_stats.file_size_min);
    LogMessage("Total file capture size max:       " FMTu64(
            "-10") " \n", file_capture_stats.file_size_max);
    LogMessage("Total capture max before reserve:  " FMTu64(
            "-10") " \n", file_capture_stats.file_size_exceeded);
    LogMessage("Total file signature max:          " FMTu64(
            "-10") " \n", file_stats.files_sig_depth);

<<<<<<< HEAD
    FileCapture::print_mem_usage();
=======
    file_capture_mem_usage();
#endif
>>>>>>> 370026a3
}
<|MERGE_RESOLUTION|>--- conflicted
+++ resolved
@@ -292,10 +292,7 @@
     LogMessage("Total file signature max:          " FMTu64(
             "-10") " \n", file_stats.files_sig_depth);
 
-<<<<<<< HEAD
     FileCapture::print_mem_usage();
-=======
-    file_capture_mem_usage();
 #endif
->>>>>>> 370026a3
+
 }
