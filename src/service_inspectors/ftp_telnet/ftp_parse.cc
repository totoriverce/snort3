--- conflicted
+++ resolved
@@ -249,21 +249,13 @@
                 OptFmt = (FTP_DATE_FMT *)calloc(1, sizeof(FTP_DATE_FMT));
                 if (OptFmt == NULL)
                 {
-<<<<<<< HEAD
-                    ParseAbort("failed to allocate memory");
-=======
                     FatalError("Failed to allocate memory");
->>>>>>> 1a325a9a
                 }
 
                 curr_format = (char *)calloc(curr_len + 1, sizeof(char));
                 if (curr_format == NULL)
                 {
-<<<<<<< HEAD
-                    ParseAbort("failed to allocate memory");
-=======
                     FatalError("Failed to allocate memory");
->>>>>>> 1a325a9a
                 }
 
                 strncpy(curr_format, start_ch, curr_len);
@@ -288,11 +280,7 @@
                 curr_format = (char *)calloc(curr_len + 1, sizeof(char));
                 if (curr_format == NULL)
                 {
-<<<<<<< HEAD
-                    ParseAbort("failed to allocate memory");
-=======
                     FatalError("Failed to allocate memory");
->>>>>>> 1a325a9a
                 }
 
                 strncpy(curr_format, start_ch, curr_len);
@@ -308,11 +296,7 @@
                 NewFmt = (FTP_DATE_FMT *)calloc(1, sizeof(FTP_DATE_FMT));
                 if (NewFmt == NULL)
                 {
-<<<<<<< HEAD
-                    ParseAbort("failed to allocate memory");
-=======
                     FatalError("Failed to allocate memory");
->>>>>>> 1a325a9a
                 }
 
                 if (curr_len > 0)
@@ -320,11 +304,7 @@
                     curr_format = (char *)calloc(curr_len + 1, sizeof(char));
                     if (curr_format == NULL)
                     {
-<<<<<<< HEAD
-                        ParseAbort("failed to allocate memory");
-=======
                         FatalError("Failed to allocate memory");
->>>>>>> 1a325a9a
                     }
 
                     strncpy(curr_format, start_ch, curr_len);
@@ -345,11 +325,7 @@
                 NewFmt = (FTP_DATE_FMT *)calloc(1, sizeof(FTP_DATE_FMT));
                 if (NewFmt == NULL)
                 {
-<<<<<<< HEAD
-                    ParseAbort("failed to allocate memory");
-=======
                     FatalError("Failed to allocate memory");
->>>>>>> 1a325a9a
                 }
 
                 NewFmt->prev = LastNonOptFmt;
@@ -363,11 +339,7 @@
                 NewFmt = (FTP_DATE_FMT *)calloc(1, sizeof(FTP_DATE_FMT));
                 if (NewFmt == NULL)
                 {
-<<<<<<< HEAD
-                    ParseAbort("failed to allocate memory");
-=======
                     FatalError("Failed to allocate memory");
->>>>>>> 1a325a9a
                 }
 
                 NewFmt->prev = CurrFmt;
@@ -386,11 +358,7 @@
                 curr_format = (char *)calloc(curr_len + 1, sizeof(char));
                 if (curr_format == NULL)
                 {
-<<<<<<< HEAD
-                    ParseAbort("failed to allocate memory");
-=======
                     FatalError("Failed to allocate memory");
->>>>>>> 1a325a9a
                 }
 
                 strncpy(curr_format, start_ch, curr_len);
@@ -412,11 +380,7 @@
                 curr_format = (char *)calloc(curr_len + 1, sizeof(char));
                 if (curr_format == NULL)
                 {
-<<<<<<< HEAD
-                    ParseAbort("failed to allocate memory");
-=======
                     FatalError("Failed to allocate memory");
->>>>>>> 1a325a9a
                 }
 
                 strncpy(curr_format, start_ch, curr_len);
@@ -443,11 +407,7 @@
         curr_format = (char *)calloc(curr_len + 1, sizeof(char));
         if (curr_format == NULL)
         {
-<<<<<<< HEAD
-            ParseAbort("failed to allocate memory");
-=======
             FatalError("Failed to allocate memory");
->>>>>>> 1a325a9a
         }
 
         strncpy(curr_format, start_ch, curr_len);
@@ -509,7 +469,7 @@
         NextFmt = (FTP_PARAM_FMT *)calloc(1, sizeof(FTP_PARAM_FMT));
         if (NextFmt == NULL)
         {
-            ParseAbort("failed to allocate memory");
+            ParseError("Failed to allocate memory");
         }
 
         ThisFmt->optional_fmt = NextFmt;
@@ -534,14 +494,14 @@
             FTP_PARAM_FMT **tmpChoices = (FTP_PARAM_FMT **)calloc(numChoices, sizeof(FTP_PARAM_FMT *));
             if (tmpChoices == NULL)
             {
-                ParseAbort("failed to allocate memory");
+                ParseError("Failed to allocate memory");
             }
 
             if (ThisFmt->numChoices)
             {
                 /* explicit check that we have enough room for copy */
                 if (numChoices <= ThisFmt->numChoices)
-                    ParseError("can't do memcpy - index out of range ");
+                    ParseError("Can't do memcpy - index out of range ");
 
                 memcpy(tmpChoices, ThisFmt->choices,
                     sizeof(FTP_PARAM_FMT*) * ThisFmt->numChoices);
@@ -549,7 +509,7 @@
             NextFmt = (FTP_PARAM_FMT *)calloc(1, sizeof(FTP_PARAM_FMT));
             if (NextFmt == NULL)
             {
-                ParseAbort("failed to allocate memory");
+                ParseError("Failed to allocate memory");
             }
 
             ThisFmt->numChoices = numChoices;
@@ -576,7 +536,7 @@
         NextFmt = (FTP_PARAM_FMT *)calloc(1, sizeof(FTP_PARAM_FMT));
         if (NextFmt == NULL)
         {
-            ParseAbort("failed to allocate memory");
+            ParseError("Failed to allocate memory");
         }
 
         NextFmt->prev_param_fmt = ThisFmt;
@@ -621,7 +581,7 @@
         DateFmt = (FTP_DATE_FMT *)calloc(1, sizeof(FTP_DATE_FMT));
         if (DateFmt == NULL)
         {
-            ParseAbort("failed to allocate memory");
+            ParseError("Failed to allocate memory");
         }
 
         NextFmt->format.date_fmt = DateFmt;
@@ -652,7 +612,7 @@
         NextFmt->format.literal = (char *)calloc(1, len+1);
         if ( !NextFmt->format.literal )
         {
-            ParseAbort("failed to allocate memory");
+            ParseError("Failed to allocate memory");
         }
         strncpy(NextFmt->format.literal, fmt, len);
         NextFmt->format.literal[len] = '\0';
@@ -736,11 +696,7 @@
     HeadFmt = (FTP_PARAM_FMT *)calloc(1, sizeof(FTP_PARAM_FMT));
     if (HeadFmt == NULL)
     {
-<<<<<<< HEAD
-        ParseAbort("failed to allocate memory");
-=======
         FatalError("Failed to allocate memory");
->>>>>>> 1a325a9a
     }
 
     HeadFmt->type = e_head;
@@ -764,11 +720,7 @@
         FTPCmd = (FTP_CMD_CONF *)calloc(1, sizeof(FTP_CMD_CONF)+strlen(cmd));
         if (FTPCmd == NULL)
         {
-<<<<<<< HEAD
-            ParseAbort("failed to allocate memory");
-=======
             FatalError("Failed to allocate memory");
->>>>>>> 1a325a9a
         }
 
         strcpy(FTPCmd->cmd_name, cmd);
@@ -870,32 +822,27 @@
     const uint8_t* addr, unsigned len,
     Port low, Port high)
 {
-    FTP_BOUNCE_TO* newBounce = 
-        (FTP_BOUNCE_TO*)calloc(1, sizeof(FTP_BOUNCE_TO));
-
-    if (newBounce == NULL)
-    {
-        ParseAbort("Failed to allocate memory for Bounce");
-        return FTPP_FATAL_ERR;
-    }
-    sfip_set_raw(&newBounce->ip, addr, len == 4 ? AF_INET : AF_INET6);
-    newBounce->portlo = low;
-    newBounce->porthi = high;
+        FTP_BOUNCE_TO* newBounce = 
+            (FTP_BOUNCE_TO*)calloc(1, sizeof(FTP_BOUNCE_TO));
+
+        if (newBounce == NULL)
+        {
+            ParseError("Failed to allocate memory for Bounce");
+            return FTPP_FATAL_ERR;
+        }
+        sfip_set_raw(&newBounce->ip, addr, len == 4 ? AF_INET : AF_INET6);
+        newBounce->portlo = low;
+        newBounce->porthi = high;
  
-<<<<<<< HEAD
-    int iRet = ftp_bounce_lookup_add(
-        ClientConf->bounce_lookup, IP_ARG(newBounce->ip), newBounce);
-=======
         int iRet = ftp_bounce_lookup_add(
             ClientConf->bounce_lookup, &newBounce->ip, newBounce);
->>>>>>> 1a325a9a
-
-    if (iRet)
-    {
-        ParseError("failed to add configuration for Bounce object '%s'.", ALLOW_BOUNCE);
-        free(newBounce);
-        return FTPP_FATAL_ERR;
-    }
+
+        if (iRet)
+        {
+            ParseError("Failed to add configuration for Bounce object '%s'.", ALLOW_BOUNCE);
+            free(newBounce);
+            return FTPP_FATAL_ERR;
+        }
 
     return FTPP_SUCCESS;
 }
