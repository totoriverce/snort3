//--------------------------------------------------------------------------
// Copyright (C) 2015-2015 Cisco and/or its affiliates. All rights reserved.
//
// This program is free software; you can redistribute it and/or modify it
// under the terms of the GNU General Public License Version 2 as published
// by the Free Software Foundation.  You may not use, modify or distribute
// this program under any other version of the GNU General Public License.
//
// This program is distributed in the hope that it will be useful, but
// WITHOUT ANY WARRANTY; without even the implied warranty of
// MERCHANTABILITY or FITNESS FOR A PARTICULAR PURPOSE.  See the GNU
// General Public License for more details.
//
// You should have received a copy of the GNU General Public License along
// with this program; if not, write to the Free Software Foundation, Inc.,
// 51 Franklin Street, Fifth Floor, Boston, MA  02110-1301, USA.
//--------------------------------------------------------------------------

#include "smtp.h"

#ifdef HAVE_CONFIG_H
#include "config.h"
#endif

#include <assert.h>
#include <string.h>
#include <stdio.h>
#include <sys/types.h>

#include "main/snort_types.h"
#include "main/snort_debug.h"
#include "time/profiler.h"
#include "stream/stream_api.h"
#include "file_api/file_api.h"
#include "mime/file_mime_process.h"
#include "parser/parser.h"
#include "framework/inspector.h"
#include "utils/sfsnprintfappend.h"
#include "utils/snort_bounds.h"
#include "target_based/snort_protocols.h"
#include "protocols/ssl.h"
#include "loggers/unified2_common.h"
#include "detection/detection_util.h"

#include "smtp_module.h"
#include "smtp_paf.h"
#include "smtp_util.h"
#include "smtp_normalize.h"
#include "smtp_xlink2state.h"

THREAD_LOCAL ProfileStats smtpPerfStats;
THREAD_LOCAL SimpleStats smtpstats;
THREAD_LOCAL bool smtp_normalizing;

/* Globals ****************************************************************/

const SMTPToken smtp_known_cmds[] =
{
    { "ATRN",          4, CMD_ATRN, SMTP_CMD_TYPE_NORMAL },
    { "AUTH",          4, CMD_AUTH, SMTP_CMD_TYPE_AUTH },
    { "BDAT",          4, CMD_BDAT, SMTP_CMD_TYPE_BDATA },
    { "DATA",          4, CMD_DATA, SMTP_CMD_TYPE_DATA },
    { "DEBUG",         5, CMD_DEBUG, SMTP_CMD_TYPE_NORMAL },
    { "EHLO",          4, CMD_EHLO, SMTP_CMD_TYPE_NORMAL },
    { "EMAL",          4, CMD_EMAL, SMTP_CMD_TYPE_NORMAL },
    { "ESAM",          4, CMD_ESAM, SMTP_CMD_TYPE_NORMAL },
    { "ESND",          4, CMD_ESND, SMTP_CMD_TYPE_NORMAL },
    { "ESOM",          4, CMD_ESOM, SMTP_CMD_TYPE_NORMAL },
    { "ETRN",          4, CMD_ETRN, SMTP_CMD_TYPE_NORMAL },
    { "EVFY",          4, CMD_EVFY, SMTP_CMD_TYPE_NORMAL },
    { "EXPN",          4, CMD_EXPN, SMTP_CMD_TYPE_NORMAL },
    { "HELO",          4, CMD_HELO, SMTP_CMD_TYPE_NORMAL },
    { "HELP",          4, CMD_HELP, SMTP_CMD_TYPE_NORMAL },
    { "IDENT",         5, CMD_IDENT, SMTP_CMD_TYPE_NORMAL },
    { "MAIL",          4, CMD_MAIL, SMTP_CMD_TYPE_NORMAL },
    { "NOOP",          4, CMD_NOOP, SMTP_CMD_TYPE_NORMAL },
    { "ONEX",          4, CMD_ONEX, SMTP_CMD_TYPE_NORMAL },
    { "QUEU",          4, CMD_QUEU, SMTP_CMD_TYPE_NORMAL },
    { "QUIT",          4, CMD_QUIT, SMTP_CMD_TYPE_NORMAL },
    { "RCPT",          4, CMD_RCPT, SMTP_CMD_TYPE_NORMAL },
    { "RSET",          4, CMD_RSET, SMTP_CMD_TYPE_NORMAL },
    { "SAML",          4, CMD_SAML, SMTP_CMD_TYPE_NORMAL },
    { "SEND",          4, CMD_SEND, SMTP_CMD_TYPE_NORMAL },
    { "SIZE",          4, CMD_SIZE, SMTP_CMD_TYPE_NORMAL },
    { "STARTTLS",      8, CMD_STARTTLS, SMTP_CMD_TYPE_NORMAL },
    { "SOML",          4, CMD_SOML, SMTP_CMD_TYPE_NORMAL },
    { "TICK",          4, CMD_TICK, SMTP_CMD_TYPE_NORMAL },
    { "TIME",          4, CMD_TIME, SMTP_CMD_TYPE_NORMAL },
    { "TURN",          4, CMD_TURN, SMTP_CMD_TYPE_NORMAL },
    { "TURNME",        6, CMD_TURNME, SMTP_CMD_TYPE_NORMAL },
    { "VERB",          4, CMD_VERB, SMTP_CMD_TYPE_NORMAL },
    { "VRFY",          4, CMD_VRFY, SMTP_CMD_TYPE_NORMAL },
    { "X-EXPS",        6, CMD_X_EXPS, SMTP_CMD_TYPE_AUTH },
    { "XADR",          4, CMD_XADR, SMTP_CMD_TYPE_NORMAL },
    { "XAUTH",         5, CMD_XAUTH, SMTP_CMD_TYPE_AUTH },
    { "XCIR",          4, CMD_XCIR, SMTP_CMD_TYPE_NORMAL },
    { "XEXCH50",       7, CMD_XEXCH50, SMTP_CMD_TYPE_BDATA },
    { "XGEN",          4, CMD_XGEN, SMTP_CMD_TYPE_NORMAL },
    { "XLICENSE",      8, CMD_XLICENSE, SMTP_CMD_TYPE_NORMAL },
    { "X-LINK2STATE", 12, CMD_X_LINK2STATE, SMTP_CMD_TYPE_NORMAL },
    { "XQUE",          4, CMD_XQUE, SMTP_CMD_TYPE_NORMAL },
    { "XSTA",          4, CMD_XSTA, SMTP_CMD_TYPE_NORMAL },
    { "XTRN",          4, CMD_XTRN, SMTP_CMD_TYPE_NORMAL },
    { "XUSR",          4, CMD_XUSR, SMTP_CMD_TYPE_NORMAL },
    { "*",             1, CMD_ABORT, SMTP_CMD_TYPE_NORMAL },
    { NULL,            0, 0, SMTP_CMD_TYPE_NORMAL }
};

const SMTPToken smtp_resps[] =
{
    { "220",  3,  RESP_220, SMTP_CMD_TYPE_NORMAL },  /* Service ready - initial response and
                                                        STARTTLS response */
    { "221",  3,  RESP_221, SMTP_CMD_TYPE_NORMAL },  /* Goodbye - response to QUIT */
    { "235",  3,  RESP_235, SMTP_CMD_TYPE_NORMAL },  /* Auth done response */
    { "250",  3,  RESP_250, SMTP_CMD_TYPE_NORMAL },  /* Requested mail action okay, completed */
    { "334",  3,  RESP_334, SMTP_CMD_TYPE_NORMAL },  /* Auth intermediate response */
    { "354",  3,  RESP_354, SMTP_CMD_TYPE_NORMAL },  /* Start mail input - data response */
    { "421",  3,  RESP_421, SMTP_CMD_TYPE_NORMAL },  /* Service not availiable - closes connection
                                                        */
    { "450",  3,  RESP_450, SMTP_CMD_TYPE_NORMAL },  /* Mailbox unavailable */
    { "451",  3,  RESP_451, SMTP_CMD_TYPE_NORMAL },  /* Local error in processing */
    { "452",  3,  RESP_452, SMTP_CMD_TYPE_NORMAL },  /* Insufficient system storage */
    { "500",  3,  RESP_500, SMTP_CMD_TYPE_NORMAL },  /* Command unrecognized */
    { "501",  3,  RESP_501, SMTP_CMD_TYPE_NORMAL },  /* Syntax error in parameters or arguments */
    { "502",  3,  RESP_502, SMTP_CMD_TYPE_NORMAL },  /* Command not implemented */
    { "503",  3,  RESP_503, SMTP_CMD_TYPE_NORMAL },  /* Bad sequence of commands */
    { "504",  3,  RESP_504, SMTP_CMD_TYPE_NORMAL },  /* Command parameter not implemented */
    { "535",  3,  RESP_535, SMTP_CMD_TYPE_NORMAL },  /* Authentication failed */
    { "550",  3,  RESP_550, SMTP_CMD_TYPE_NORMAL },  /* Action not taken - mailbox unavailable */
    { "551",  3,  RESP_551, SMTP_CMD_TYPE_NORMAL },  /* User not local; please try <forward-path>
                                                        */
    { "552",  3,  RESP_552, SMTP_CMD_TYPE_NORMAL },  /* Mail action aborted: exceeded storage
                                                        allocation */
    { "553",  3,  RESP_553, SMTP_CMD_TYPE_NORMAL },  /* Action not taken: mailbox name not allowed
                                                        */
    { "554",  3,  RESP_554, SMTP_CMD_TYPE_NORMAL },  /* Transaction failed */
    { NULL,   0,  0, SMTP_CMD_TYPE_NORMAL }
};

typedef struct _SMTPAuth
{
    const char* name;
    int name_len;
} SMTPAuth;

/* Cyrus SASL authentication mechanisms ANONYMOUS, PLAIN and LOGIN
 * does not have context
 */
const SMTPAuth smtp_auth_no_ctx[] =
{
    { "ANONYMOUS", 9 },
    { "PLAIN", 5 },
    { "LOGIN", 5 },
    { NULL, 0 }
};

SearchTool* smtp_resp_search_mpse = nullptr;

SMTPSearch smtp_resp_search[RESP_LAST];
THREAD_LOCAL const SMTPSearch* smtp_current_search = NULL;
THREAD_LOCAL SMTPSearchInfo smtp_search_info;

static void snort_smtp(SMTP_PROTO_CONF* GlobalConf, Packet* p);
static void SMTP_ResetState(void*);
void SMTP_DecodeAlert(void* ds);

SmtpFlowData::SmtpFlowData() : FlowData(flow_id)
{ memset(&session, 0, sizeof(session)); }

SmtpFlowData::~SmtpFlowData()
{
    if (session.mime_ssn)
        delete(session.mime_ssn);
}

unsigned SmtpFlowData::flow_id = 0;
static SMTPData* get_session_data(Flow* flow)
{
    SmtpFlowData* fd = (SmtpFlowData*)flow->get_application_data(
        SmtpFlowData::flow_id);

    return fd ? &fd->session : NULL;
}

SMTPData* SetNewSMTPData(SMTP_PROTO_CONF* config, Packet* p)
{
    SMTPData* smtp_ssn;
    SmtpFlowData* fd = new SmtpFlowData;

    p->flow->set_application_data(fd);
    smtp_ssn = &fd->session;

    smtp_ssn->mime_ssn = new SmtpMime(&(config->decode_conf), &(config->log_config));
    smtp_ssn->mime_ssn->config = config;

    if(stream.is_midstream(p->flow))
    {
        DebugMessage(DEBUG_SMTP, "Got midstream packet - "
            "setting state to unknown\n");
        smtp_ssn->state = STATE_UNKNOWN;
    }

    return smtp_ssn;
}

static void SMTP_InitCmds(SMTP_PROTO_CONF* config)
{
    if (config == NULL)
        return;

    config->cmd_config = (SMTPCmdConfig*)SnortAlloc(CMD_LAST * sizeof(*config->cmd_config));
    config->cmds = (SMTPToken*)SnortAlloc((CMD_LAST + 1) * sizeof(*config->cmds));

    for (const SMTPToken* tmp = &smtp_known_cmds[0]; tmp->name != NULL; tmp++)
    {
        SMTPToken* tok = config->cmds + tmp->search_id;
        tok->name_len = tmp->name_len;
        tok->search_id = tmp->search_id;
        tok->name = SnortStrdup(tmp->name);
        tok->type = tmp->type;

        if (config->cmds[tmp->search_id].name == NULL)
            FatalError("Could not allocate memory for SMTP Command structure.\n");
    }

    config->num_cmds = CMD_LAST;
}

static void SMTP_TermCmds(SMTP_PROTO_CONF* config)
{
    for ( int i = 0; i <= config->num_cmds; ++i )
        free((char*)config->cmds[i].name);

    free(config->cmds);
    free(config->cmd_config);
}

static void SMTP_CommandSearchInit(SMTP_PROTO_CONF* config)
{
    config->cmd_search_mpse = new SearchTool();
    config->cmd_search = (SMTPSearch*)SnortAlloc(config->num_cmds * sizeof(*config->cmd_search));

    for ( const SMTPToken* tmp = config->cmds; tmp->name != NULL; tmp++ )
    {
        config->cmd_search[tmp->search_id].name = (char *)tmp->name;
        config->cmd_search[tmp->search_id].name_len = tmp->name_len;
        config->cmd_search_mpse->add(tmp->name, tmp->name_len, tmp->search_id);
    }

    config->cmd_search_mpse->prep();
}

static void SMTP_CommandSearchTerm(SMTP_PROTO_CONF* config)
{
    free(config->cmd_search);
    delete config->cmd_search_mpse;
}

void SMTP_ResponseSearchInit(void)
{
    const SMTPToken* tmp;
    smtp_resp_search_mpse = new SearchTool();
    if (smtp_resp_search_mpse == NULL)
    {
        FatalError("Could not allocate memory for SMTP Response search.\n");
    }
    for (tmp = &smtp_resps[0]; tmp->name != NULL; tmp++)
    {
        smtp_resp_search[tmp->search_id].name = (char *)tmp->name;
        smtp_resp_search[tmp->search_id].name_len = tmp->name_len;
        smtp_resp_search_mpse->add(tmp->name, tmp->name_len, tmp->search_id);
    }
    smtp_resp_search_mpse->prep();
}

void SMTP_SearchFree(void)
{
    if (smtp_resp_search_mpse != NULL)
        delete smtp_resp_search_mpse;
}

static int AddCmd(SMTP_PROTO_CONF* config, const char* name, SMTPCmdTypeEnum type)
{
    SMTPToken* cmds;
    SMTPCmdConfig* cmd_config;

    config->num_cmds++;

    /* allocate enough memory for new commmand - alloc one extra for NULL entry */
    // FIXIT-L this constant reallocation is not necessary; use vector
    cmds = (SMTPToken*)SnortAlloc((config->num_cmds + 1) * sizeof(*cmds));
    cmd_config = (SMTPCmdConfig*)SnortAlloc(config->num_cmds * sizeof(*cmd_config));

    /* copy existing commands into newly allocated memory */
    int ret = SafeMemcpy(cmds, config->cmds, (config->num_cmds - 1) * sizeof(*cmds),
        cmds, cmds + (config->num_cmds - 1));

    if (ret != SAFEMEM_SUCCESS)
        FatalError("Failed to memory copy SMTP command structure\n");

    ret = SafeMemcpy(cmd_config, config->cmd_config, (config->num_cmds - 1) *
        sizeof(*cmd_config), cmd_config, cmd_config + (config->num_cmds - 1));

    if (ret != SAFEMEM_SUCCESS)
        FatalError("Failed to memory copy SMTP command structure\n");

    /* add new command to cmds cmd_config doesn't need anything added - this
     * will probably be done by a calling function */

    SMTPToken* tok = cmds + config->num_cmds - 1;
    tok->name = SnortStrdup(name);
    tok->name_len = strlen(name);
    tok->search_id = config->num_cmds - 1;

    if (type)
        tok->type = type;

    /* free global memory structures */
    if ( config->cmds )
        free(config->cmds);

    if ( config->cmd_config )
        free(config->cmd_config);

    /* set globals to new memory */
    config->cmds = cmds;
    config->cmd_config = cmd_config;

    return (config->num_cmds - 1);
}

/* Return id associated with a given command string */
static int GetCmdId(SMTP_PROTO_CONF* config, const char* name, SMTPCmdTypeEnum type)
{
    SMTPToken* cmd;

    for (cmd = config->cmds; cmd->name != NULL; cmd++)
    {
        if (strcasecmp(cmd->name, name) == 0)
        {
            if (type && (type != cmd->type))
                cmd->type = type;

            return cmd->search_id;
        }
    }

    return AddCmd(config, name, type);
}

void SMTP_PrintConfig(SMTP_PROTO_CONF *config)
{
    const SMTPToken* cmd;
    char buf[8192];
    int max_line_len_count = 0;
    int max_line_len = 0;
    int alert_count = 0;

    if (config == NULL)
        return;

    memset(&buf[0], 0, sizeof(buf));

    LogMessage("SMTP Config:\n");
    snprintf(buf, sizeof(buf) - 1, "    Normalize: ");

    if(config->normalize == NORMALIZE_ALL)
        sfsnprintfappend(buf, sizeof(buf) - 1, "all");
    else if(config->normalize == NORMALIZE_NONE)
        sfsnprintfappend(buf, sizeof(buf) - 1, "none");
    else if(config->normalize == NORMALIZE_CMDS)
    {
        for (cmd = config->cmds; cmd->name != NULL; cmd++)
        {
            if (config->cmd_config[cmd->search_id].normalize)
            {
                sfsnprintfappend(buf, sizeof(buf) - 1, "%s ", cmd->name);
            }
        }
    }

    LogMessage("%s\n", buf);

    LogMessage("    Ignore Data: %s\n",
        config->decode_conf.is_ignore_data() ? "Yes" : "No");
    LogMessage("    Ignore TLS Data: %s\n",
        config->ignore_tls_data ? "Yes" : "No");
    snprintf(buf, sizeof(buf) - 1, "    Max Command Line Length: ");

    if (config->max_command_line_len == 0)
        sfsnprintfappend(buf, sizeof(buf) - 1, "Unlimited");
    else
        sfsnprintfappend(buf, sizeof(buf) - 1, "%d", config->max_command_line_len);

    LogMessage("%s\n", buf);

    {
        snprintf(buf, sizeof(buf) - 1, "    Max Specific Command Line Length: ");

        for (cmd = config->cmds; cmd->name != NULL; cmd++)
        {
            max_line_len = config->cmd_config[cmd->search_id].max_line_len;

            if (max_line_len != 0)
            {
                if (max_line_len_count % 5 == 0)
                {
                    LogMessage("%s\n", buf);
                    snprintf(buf, sizeof(buf) - 1, "       %s:%d ", cmd->name, max_line_len);
                }
                else
                {
                    sfsnprintfappend(buf, sizeof(buf) - 1, "%s:%d ", cmd->name, max_line_len);
                }

                max_line_len_count++;
            }
        }

        if (max_line_len_count == 0)
            LogMessage("%sNone\n", buf);
        else
            LogMessage("%s\n", buf);
    }
    snprintf(buf, sizeof(buf) - 1, "    Max Header Line Length: ");

    if (config->max_header_line_len == 0)
        LogMessage("%sUnlimited\n", buf);
    else
        LogMessage("%s%d\n", buf, config->max_header_line_len);

    snprintf(buf, sizeof(buf) - 1, "    Max Response Line Length: ");

    if (config->max_response_line_len == 0)
        LogMessage("%sUnlimited\n", buf);
    else
        LogMessage("%s%d\n", buf, config->max_response_line_len);

    LogMessage("    X-Link2State Enabled: %s\n",
        (config->xlink2state == ALERT_XLINK2STATE) ? "Yes" : "No");
    if (config->xlink2state == DROP_XLINK2STATE)
    {
        LogMessage("    Drop on X-Link2State Alert: %s\n", "Yes" );
    }
    else
    {
        LogMessage("    Drop on X-Link2State Alert: %s\n", "No" );
    }

    snprintf(buf, sizeof(buf) - 1, "    Alert on commands: ");

    for (cmd = config->cmds; cmd->name != NULL; cmd++)
    {
        if (config->cmd_config[cmd->search_id].alert)
        {
            sfsnprintfappend(buf, sizeof(buf) - 1, "%s ", cmd->name);
            alert_count++;
        }
    }

    if (alert_count == 0)
    {
        LogMessage("%sNone\n", buf);
    }
    else
    {
        LogMessage("%s\n", buf);
    }
    /*
    if (config->decode_conf.b64_depth > -1)
    {
        LogMessage("    Base64 Decoding: %s\n", "Enabled");
        switch (config->decode_conf.b64_depth)
        {
        case 0:
            LogMessage("    Base64 Decoding Depth: %s\n", "Unlimited");
            break;
        default:
            LogMessage("    Base64 Decoding Depth: %d\n", config->decode_conf.b64_depth);
            break;
        }
    }
    else
        LogMessage("    Base64 Decoding: %s\n", "Disabled");

    if (config->decode_conf.qp_depth > -1)
    {
        LogMessage("    Quoted-Printable Decoding: %s\n","Enabled");
        switch (config->decode_conf.qp_depth)
        {
        case 0:
            LogMessage("    Quoted-Printable Decoding Depth: %s\n", "Unlimited");
            break;
        default:
            LogMessage("    Quoted-Printable Decoding Depth: %d\n", config->decode_conf.qp_depth);
            break;
        }
    }
    else
        LogMessage("    Quoted-Printable Decoding: %s\n", "Disabled");

    if (config->decode_conf.uu_depth > -1)
    {
        LogMessage("    Unix-to-Unix Decoding: %s\n","Enabled");
        switch (config->decode_conf.uu_depth)
        {
        case 0:
            LogMessage("    Unix-to-Unix Decoding Depth: %s\n", "Unlimited");
            break;
        default:
            LogMessage("    Unix-to-Unix Decoding Depth: %d\n", config->decode_conf.uu_depth);
            break;
        }
    }
    else
        LogMessage("    Unix-to-Unix Decoding: %s\n", "Disabled");

    if (config->decode_conf.bitenc_depth > -1)
    {
        LogMessage("    Non-Encoded MIME attachment Extraction: %s\n","Enabled");
        switch (config->decode_conf.bitenc_depth)
        {
        case 0:
            LogMessage("    Non-Encoded MIME attachment Extraction Depth: %s\n", "Unlimited");
            break;
        default:
            LogMessage("    Non-Encoded MIME attachment Extraction Depth: %d\n",
                config->decode_conf.bitenc_depth);
            break;
        }
    }
    else
        LogMessage("    Non-Encoded MIME attachment Extraction/text: %s\n", "Disabled");
    */
    LogMessage("    Log Attachment filename: %s\n",
        config->log_config.log_filename ? "Enabled" : "Not Enabled");

    LogMessage("    Log MAIL FROM Address: %s\n",
        config->log_config.log_mailfrom ? "Enabled" : "Not Enabled");

    LogMessage("    Log RCPT TO Addresses: %s\n",
        config->log_config.log_rcptto ? "Enabled" : "Not Enabled");

    LogMessage("    Log Email Headers: %s\n",
        config->log_config.log_email_hdrs ? "Enabled" : "Not Enabled");
    if (config->log_config.log_email_hdrs)
    {
        LogMessage("    Email Hdrs Log Depth: %u\n",
            config->log_config.email_hdrs_log_depth);
    }
}

static void SMTP_ResetState(void* ssn)
{
    SMTPData* smtp_ssn = get_session_data((Flow*)ssn);
    smtp_ssn->state = STATE_COMMAND;
    smtp_ssn->state_flags = 0;
}

static inline int InspectPacket(Packet* p)
{
    return p->has_paf_payload();
}

/*
 * Do first-packet setup
 *
 * @param   p   standard Packet structure
 *
 * @return  none
 */
static int SMTP_Setup(Packet* p, SMTPData* ssn)
{
    int pkt_dir;

    /* Get the direction of the packet. */
    if ( p->packet_flags & PKT_FROM_SERVER )
        pkt_dir = SMTP_PKT_FROM_SERVER;
    else
        pkt_dir = SMTP_PKT_FROM_CLIENT;

    if (!(ssn->session_flags & SMTP_FLAG_CHECK_SSL))
        ssn->session_flags |= SMTP_FLAG_CHECK_SSL;
    /* Check to see if there is a reassembly gap.  If so, we won't know
     *      *      * what state we're in when we get the _next_ reassembled packet */

    /* Check to see if there is a reassembly gap.  If so, we won't know
     * what state we're in when we get the _next_ reassembled packet */
    if ((pkt_dir != SMTP_PKT_FROM_SERVER) &&
        (p->packet_flags & PKT_REBUILT_STREAM))
    {
        int missing_in_rebuilt =
            stream.missing_in_reassembled(p->flow, SSN_DIR_FROM_CLIENT);

        if (ssn->session_flags & SMTP_FLAG_NEXT_STATE_UNKNOWN)
        {
            DebugMessage(DEBUG_SMTP, "Found gap in previous reassembly buffer - "
                "set state to unknown\n");
            ssn->state = STATE_UNKNOWN;
            ssn->session_flags &= ~SMTP_FLAG_NEXT_STATE_UNKNOWN;
        }

        if (missing_in_rebuilt == SSN_MISSING_BEFORE)
        {
            DebugMessage(DEBUG_SMTP, "Found missing packets before "
                "in reassembly buffer - set state to unknown\n");
            ssn->state = STATE_UNKNOWN;
        }
    }

    return pkt_dir;
}

/*
 * Callback function for string search
 *
 * @param   id      id in array of search strings from smtp_config.cmds
 * @param   index   index in array of search strings from smtp_config.cmds
 * @param   data    buffer passed in to search function
 *
 * @return response
 * @retval 1        commands caller to stop searching
 */
static int SMTP_SearchStrFound(void* id, void*, int index, void*, void*)
{
    int search_id = (int)(uintptr_t)id;

    smtp_search_info.id = search_id;
    smtp_search_info.index = index;
    smtp_search_info.length = smtp_current_search[search_id].name_len;

    /* Returning non-zero stops search, which is okay since we only look for one at a time */
    return 1;
}

static bool SMTP_IsAuthCtxIgnored(const uint8_t* start, int length)
{
    const SMTPAuth* tmp;
    for (tmp = &smtp_auth_no_ctx[0]; tmp->name != NULL; tmp++)
    {
        if ((tmp->name_len == length) && (!memcmp(start, tmp->name, length)))
            return true;
    }

    return false;
}

static bool SMTP_IsAuthChanged(SMTPData* smtp_ssn, const uint8_t* start_ptr, const
    uint8_t* end_ptr)
{
    int length;
    bool auth_changed = false;
    uint8_t* start = (uint8_t*)start_ptr;
    uint8_t* end = (uint8_t*)end_ptr;

    while ((start < end) && isspace(*start))
        start++;
    while ((start < end) && isspace(*(end-1)))
        end--;

    if (start >= end)
        return auth_changed;

    length = end - start;

    if (length > MAX_AUTH_NAME_LEN)
        return auth_changed;

    if (SMTP_IsAuthCtxIgnored(start, length))
        return auth_changed;

    /* if authentication mechanism is set, compare it with current one*/
    if (smtp_ssn->auth_name)
    {
        if (smtp_ssn->auth_name->length != length)
            auth_changed = true;
        else if (memcmp(start, smtp_ssn->auth_name->name, length))
            auth_changed = true;
    }
    else
        smtp_ssn->auth_name = (SMTPAuthName*)calloc(1, sizeof(*(smtp_ssn->auth_name)));

    /* save the current authentication mechanism*/
    if (!smtp_ssn->auth_name)
        return auth_changed;

    if (auth_changed || (!smtp_ssn->auth_name->length))
    {
        memcpy(smtp_ssn->auth_name->name, start, length);
        smtp_ssn->auth_name->length = length;
    }

    return auth_changed;
}

/*
 * Handle COMMAND state
 *
 * @param   p       standard Packet structure
 * @param   ptr     pointer into p->data buffer to start looking at data
 * @param   end     points to end of p->data buffer
 *
 * @return          pointer into p->data where we stopped looking at data
 *                  will be end of line or end of packet
 */
static const uint8_t* SMTP_HandleCommand(SMTP_PROTO_CONF* config, Packet* p, SMTPData* smtp_ssn,
    const uint8_t* ptr, const uint8_t* end)
{
    const uint8_t* eol;   /* end of line */
    const uint8_t* eolm;  /* end of line marker */
    int cmd_line_len;
    int ret;
    int cmd_found;
    char alert_long_command_line = 0;

    /* get end of line and end of line marker */
    SMTP_GetEOL(ptr, end, &eol, &eolm);

    /* calculate length of command line */
    cmd_line_len = eol - ptr;

    /* check for command line exceeding maximum
     * do this before checking for a command since this could overflow
     * some server's buffers without the presence of a known command */
    if ((config->max_command_line_len != 0) &&
        (cmd_line_len > config->max_command_line_len))
    {
        alert_long_command_line = 1;
    }

    /* FIXIT If the end of line marker coincides with the end of data we can't be
     * sure that we got a command and not a substring which we could tell through
     * inspection of the next packet. Maybe a command pending state where the first
     * char in the next packet is checked for a space and end of line marker */

    /* do not confine since there could be space chars before command */
    smtp_current_search = &config->cmd_search[0];
    cmd_found = config->cmd_search_mpse->find(
        (const char*)ptr, eolm - ptr, SMTP_SearchStrFound);
    /* see if we actually found a command and not a substring */
    if (cmd_found > 0)
    {
        const uint8_t* tmp = ptr;
        const uint8_t* cmd_start = ptr + smtp_search_info.index;
        const uint8_t* cmd_end = cmd_start + smtp_search_info.length;

        /* move past spaces up until start of command */
        while ((tmp < cmd_start) && isspace((int)*tmp))
            tmp++;

        /* if not all spaces before command, we found a
         * substring */
        if (tmp != cmd_start)
            cmd_found = 0;

        /* if we're before the end of line marker and the next
         * character is not whitespace, we found a substring */
        if ((cmd_end < eolm) && !isspace((int)*cmd_end))
            cmd_found = 0;

        /* there is a chance that end of command coincides with the end of data
         * in which case, it could be a substring, but for now, we will treat it as found */
    }

    /* if command not found, alert and move on */
    if (!cmd_found)
    {
        /* If we missed one or more packets we might not actually be in the command
         * state.  Check to see if we're encrypted */
        if (smtp_ssn->state == STATE_UNKNOWN)
        {
            DebugMessage(DEBUG_SMTP, "Command not found, but state is "
                "unknown - checking for SSL\n");

            /* check for encrypted */

            if ((smtp_ssn->session_flags & SMTP_FLAG_CHECK_SSL) &&
                (IsSSL(ptr, end - ptr, p->packet_flags)))
            {
                DebugMessage(DEBUG_SMTP, "Packet is SSL encrypted\n");

                smtp_ssn->state = STATE_TLS_DATA;

                /* Ignore data */
                if (config->ignore_tls_data)
                {
                    DebugMessage(DEBUG_SMTP, "Ignoring encrypted data\n");
                }

                return end;
            }
            else
            {
                DebugMessage(DEBUG_SMTP, "Not SSL - try data state\n");
                /* don't check for ssl again in this packet */
                if (smtp_ssn->session_flags & SMTP_FLAG_CHECK_SSL)
                    smtp_ssn->session_flags &= ~SMTP_FLAG_CHECK_SSL;

                smtp_ssn->state = STATE_DATA;
                smtp_ssn->mime_ssn->set_data_state(STATE_DATA_UNKNOWN);

                return ptr;
            }
        }
        else
        {
            DebugMessage(DEBUG_SMTP, "No known command found\n");

            if (smtp_ssn->state != STATE_AUTH)
            {
                SnortEventqAdd(GID_SMTP,SMTP_UNKNOWN_CMD);

                if (alert_long_command_line)
                    SnortEventqAdd(GID_SMTP, SMTP_COMMAND_OVERFLOW);
            }

            /* if normalizing, copy line to alt buffer */
            if (smtp_normalizing)
            {
                ret = SMTP_CopyToAltBuffer(ptr, eol - ptr);
                if (ret == -1)
                    return NULL;
            }

            return eol;
        }
    }

    /* At this point we have definitely found a legitimate command */

    /* check if max command line length for a specific command is exceeded */
    if (config->cmd_config[smtp_search_info.id].max_line_len != 0)
    {
        if (cmd_line_len > config->cmd_config[smtp_search_info.id].max_line_len)
        {
            SnortEventqAdd(GID_SMTP, SMTP_SPECIFIC_CMD_OVERFLOW);
        }
    }
    else if (alert_long_command_line)
    {
        SnortEventqAdd(GID_SMTP, SMTP_COMMAND_OVERFLOW);
    }

    if (config->cmd_config[smtp_search_info.id].alert)
    {
        /* Are we alerting on this command? */
        SnortEventqAdd(GID_SMTP, SMTP_ILLEGAL_CMD);
    }

    switch (smtp_search_info.id)
    {
    /* unless we do our own parsing of MAIL and RCTP commands we have to assume they
     * are ok unless we got a server error in which case we flush and if this is a
     * reassembled packet, the last command in this packet will be the command that
     * caused the error */
    case CMD_MAIL:
        smtp_ssn->state_flags |= SMTP_FLAG_GOT_MAIL_CMD;
        if ( config->log_config.log_mailfrom )
        {
            smtp_ssn->mime_ssn->get_log_state()->log_email_id(ptr, eolm - ptr, EMAIL_SENDER);
        }

        break;

    case CMD_RCPT:
        if ((smtp_ssn->state_flags & SMTP_FLAG_GOT_MAIL_CMD) ||
            smtp_ssn->state == STATE_UNKNOWN)
        {
            smtp_ssn->state_flags |= SMTP_FLAG_GOT_RCPT_CMD;
        }

        if (config->log_config.log_rcptto)
        {
            smtp_ssn->mime_ssn->get_log_state()->log_email_id(ptr, eolm - ptr, EMAIL_RECIPIENT);
        }

        break;

    case CMD_RSET:
    case CMD_HELO:
    case CMD_EHLO:
    case CMD_QUIT:
        smtp_ssn->state_flags &= ~(SMTP_FLAG_GOT_MAIL_CMD | SMTP_FLAG_GOT_RCPT_CMD);

        break;

    case CMD_STARTTLS:
        /* if reassembled we flush after seeing a 220 so this should be the last
         * command in reassembled packet and if not reassembled it should be the
         * last line in the packet as you can't pipeline the tls hello */
        if (eol == end)
            smtp_ssn->state = STATE_TLS_CLIENT_PEND;

        break;

    case CMD_X_LINK2STATE:
        if (config->xlink2state)
            ParseXLink2State(config, p, smtp_ssn, ptr + smtp_search_info.index);

        break;

    case CMD_AUTH:
        smtp_ssn->state = STATE_AUTH;
        if (SMTP_IsAuthChanged(smtp_ssn, ptr + smtp_search_info.index + smtp_search_info.length,
            eolm)
            && (smtp_ssn->state_flags & SMTP_FLAG_ABORT))
        {
            SnortEventqAdd(GID_SMTP, SMTP_AUTH_ABORT_AUTH);
        }
        smtp_ssn->state_flags &= ~(SMTP_FLAG_ABORT);
        break;

    case CMD_ABORT:
        smtp_ssn->state_flags |= SMTP_FLAG_ABORT;
        break;

    default:
        switch (smtp_known_cmds[smtp_search_info.id].type)
        {
        case SMTP_CMD_TYPE_DATA:
            if ((smtp_ssn->state_flags & SMTP_FLAG_GOT_RCPT_CMD) ||
                smtp_ssn->state == STATE_UNKNOWN)
            {
                DebugMessage(DEBUG_SMTP, "Set to data state.\n");

                smtp_ssn->state = STATE_DATA;
                smtp_ssn->state_flags &= ~(SMTP_FLAG_GOT_MAIL_CMD | SMTP_FLAG_GOT_RCPT_CMD);
            }
            else
            {
                DebugMessage(DEBUG_SMTP, "Didn't get MAIL -> RCPT command sequence - "
                    "stay in command state.\n");
            }

            break;

        case SMTP_CMD_TYPE_BDATA:
            if ((smtp_ssn->state_flags & (SMTP_FLAG_GOT_RCPT_CMD | SMTP_FLAG_BDAT))
                || (smtp_ssn->state == STATE_UNKNOWN))
            {
                const uint8_t* begin_chunk;
                const uint8_t* end_chunk;
                const uint8_t* tmp;
                int num_digits;
                int ten_power;
                uint32_t dat_chunk = 0;

                begin_chunk = ptr + smtp_search_info.index + smtp_search_info.length;
                while ((begin_chunk < eolm) && isspace((int)*begin_chunk))
                    begin_chunk++;

                /* bad BDAT command - needs chunk argument */
                if (begin_chunk == eolm)
                    break;

                end_chunk = begin_chunk;
                while ((end_chunk < eolm) && isdigit((int)*end_chunk))
                    end_chunk++;

                /* didn't get all digits */
                if ((end_chunk < eolm) && !isspace((int)*end_chunk))
                    break;

                /* get chunk size */
                num_digits = end_chunk - begin_chunk;

                /* more than 9 digits could potentially overflow a 32 bit integer
                 * most servers won't accept this much in a chunk */
                if (num_digits > 9)
                    break;

                tmp = end_chunk;
                for (ten_power = 1, tmp--; tmp >= begin_chunk; ten_power *= 10, tmp--)
                    dat_chunk += (*tmp - '0') * ten_power;

                if (smtp_search_info.id == CMD_BDAT)
                {
                    /* got a valid chunk size - check to see if this is the last chunk */
                    const uint8_t* last = end_chunk;
                    bool bdat_last = false;

                    while ((last < eolm) && isspace((int)*last))
                        last++;

                    if (((eolm - last) >= 4)
                        && (strncasecmp("LAST", (const char*)last, 4) == 0))
                    {
                        bdat_last = true;
                    }

                    if (bdat_last || (dat_chunk == 0))
                        smtp_ssn->state_flags &= ~(SMTP_FLAG_BDAT);
                    else
                        smtp_ssn->state_flags |= SMTP_FLAG_BDAT;

                    smtp_ssn->state = STATE_BDATA;
                    smtp_ssn->state_flags &= ~(SMTP_FLAG_GOT_MAIL_CMD | SMTP_FLAG_GOT_RCPT_CMD);
                }
                else if (smtp_search_info.id == CMD_XEXCH50)
                {
                    smtp_ssn->state = STATE_XEXCH50;
                }
                else
                {
                    smtp_ssn->state = STATE_BDATA;
                    smtp_ssn->state_flags &= ~(SMTP_FLAG_GOT_MAIL_CMD | SMTP_FLAG_GOT_RCPT_CMD);
                }

                smtp_ssn->dat_chunk = dat_chunk;
            }

            break;

        case SMTP_CMD_TYPE_AUTH:
            smtp_ssn->state = STATE_AUTH;
            break;

        default:
            break;
        }
        break;
    }

    /* Since we found a command, if state is still unknown,
     * set to command state */
    if (smtp_ssn->state == STATE_UNKNOWN)
        smtp_ssn->state = STATE_COMMAND;

    /* normalize command line */
    if (config->normalize == NORMALIZE_ALL ||
        config->cmd_config[smtp_search_info.id].normalize)
    {
        ret = SMTP_NormalizeCmd(p, ptr, eolm, eol);
        if (ret == -1)
            return NULL;
    }
    else if (smtp_normalizing) /* Already normalizing */
    {
        ret = SMTP_CopyToAltBuffer(ptr, eol - ptr);
        if (ret == -1)
            return NULL;
    }

    return eol;
}

/*
 * Process client packet
 *
 * @param   packet  standard Packet structure
 *
 * @return  none
 */
static void SMTP_ProcessClientPacket(SMTP_PROTO_CONF* config, Packet* p, SMTPData* smtp_ssn)
{
    const uint8_t* ptr = p->data;
    const uint8_t* end = p->data + p->dsize;


    if (smtp_ssn->state == STATE_CONNECT)
    {
        smtp_ssn->state = STATE_COMMAND;
    }

    while ((ptr != NULL) && (ptr < end))
    {
        FilePosition position;
        switch (smtp_ssn->state)
        {
        case STATE_COMMAND:
            DebugMessage(DEBUG_SMTP, "COMMAND STATE ~~~~~~~~~~~~~~~~~~~~~~~~~~\n");
            ptr = SMTP_HandleCommand(config, p, smtp_ssn, ptr, end);
            break;
        case STATE_DATA:
        case STATE_BDATA:
<<<<<<< HEAD
            DEBUG_WRAP(DebugMessage(DEBUG_SMTP, "DATA STATE ~~~~~~~~~~~~~~~~~~~~~~~~~~~~~\n"); );
            position = get_file_position(p);
            ptr = smtp_ssn->mime_ssn->process_mime_data(p->flow, ptr, end, 1, position);
=======
            DebugMessage(DEBUG_SMTP, "DATA STATE ~~~~~~~~~~~~~~~~~~~~~~~~~~~~~\n");
            position = file_api->get_file_position(p);
            ptr = file_api->process_mime_data(p->flow, ptr, end, &(smtp_ssn->mime_ssn), 1,
                position);
>>>>>>> f0e143c6
            //ptr = SMTP_HandleData(p, ptr, end, &(smtp_ssn->mime_ssn));
            break;
        case STATE_XEXCH50:
            if (smtp_normalizing)
                SMTP_CopyToAltBuffer(ptr, end - ptr);
            if (smtp_is_data_end (p->flow))
                smtp_ssn->state = STATE_COMMAND;
            return;
        case STATE_AUTH:
            ptr = SMTP_HandleCommand(config, p, smtp_ssn, ptr, end);
            break;
        case STATE_UNKNOWN:
            DebugMessage(DEBUG_SMTP, "UNKNOWN STATE ~~~~~~~~~~~~~~~~~~~~~~~~~~\n");
            /* If state is unknown try command state to see if we can
             * regain our bearings */
            ptr = SMTP_HandleCommand(config, p, smtp_ssn, ptr, end);
            break;
        default:
            DebugMessage(DEBUG_SMTP, "Bad SMTP state\n");
            return;
        }
    }

#ifdef DEBUG_MSGS
    if (smtp_normalizing)
    {
        DebugFormat(DEBUG_SMTP, "Normalized data\n%s\n", SMTP_PrintBuffer(p));
    }
#endif
}

/*
 * Process server packet
 *
 * @param   packet  standard Packet structure
 *
 * @return  None
 */
static void SMTP_ProcessServerPacket(SMTP_PROTO_CONF* config, Packet* p, SMTPData* smtp_ssn,
    int* next_state)
{
    int resp_found;
    const uint8_t* ptr;
    const uint8_t* end;
    const uint8_t* eolm;
    const uint8_t* eol;
    int resp_line_len;
#ifdef DEBUG_MSGS
    const uint8_t* dash;
#endif

    *next_state = 0;

    ptr = p->data;
    end = p->data + p->dsize;

    if (smtp_ssn->state == STATE_TLS_SERVER_PEND)
    {
        if (IsTlsServerHello(ptr, end))
        {
            smtp_ssn->state = STATE_TLS_DATA;
        }
        else if (!(stream.get_session_flags(p->flow) & SSNFLAG_MIDSTREAM)
            && !stream.missed_packets(p->flow, SSN_DIR_BOTH))
        {
            /* Check to see if the raw packet is in order */
            if (p->packet_flags & PKT_STREAM_ORDER_OK)
            {
                /* revert back to command state - assume server didn't accept STARTTLS */
                smtp_ssn->state = STATE_COMMAND;
            }
            else
                return;
        }
    }

    if (smtp_ssn->state == STATE_TLS_DATA)
    {
        smtp_ssn->state = STATE_COMMAND;
    }

    while (ptr < end)
    {
        SMTP_GetEOL(ptr, end, &eol, &eolm);

        resp_line_len = eol - ptr;

        /* Check for response code */
        smtp_current_search = &smtp_resp_search[0];
        resp_found = smtp_resp_search_mpse->find(
            (const char*)ptr, resp_line_len, SMTP_SearchStrFound);

        if (resp_found > 0)
        {
            switch (smtp_search_info.id)
            {
            case RESP_220:
                /* This is either an initial server response or a STARTTLS response */
                if (smtp_ssn->state == STATE_CONNECT)
                    smtp_ssn->state = STATE_COMMAND;
                break;

            case RESP_250:
            case RESP_221:
            case RESP_334:
            case RESP_354:
                break;

            case RESP_235:
                // Auth done
                *next_state = STATE_COMMAND;
                break;

            default:
                if (smtp_ssn->state != STATE_COMMAND)
                {
                    *next_state = STATE_COMMAND;
                }
                break;
            }

#ifdef DEBUG_MSGS
            dash = ptr + smtp_search_info.index + smtp_search_info.length;

            /* only add response if not a dash after response code */
            if ((dash == eolm) || ((dash < eolm) && (*dash != '-')))
            {
                DebugFormat(DEBUG_SMTP, "Server sent %s response\n",
                    smtp_resps[smtp_search_info.id].name);
            }
#endif
        }
        else
        {
            DebugMessage(DEBUG_SMTP,
                "Server response not found - see if it's SSL data\n");

            if ((smtp_ssn->session_flags & SMTP_FLAG_CHECK_SSL) &&
                (IsSSL(ptr, end - ptr, p->packet_flags)))
            {
                DebugMessage(DEBUG_SMTP, "Server response is an SSL packet\n");

                smtp_ssn->state = STATE_TLS_DATA;

                /* Ignore data */
                if (config->ignore_tls_data)
                {
                    DebugMessage(DEBUG_SMTP, "Ignoring Server TLS encrypted data\n");
                }

                return;
            }
            else if (smtp_ssn->session_flags & SMTP_FLAG_CHECK_SSL)
            {
                smtp_ssn->session_flags &= ~SMTP_FLAG_CHECK_SSL;
            }
        }

        if ((config->max_response_line_len != 0) &&
            (resp_line_len > config->max_response_line_len))
        {
            SnortEventqAdd(GID_SMTP, SMTP_RESPONSE_OVERFLOW);
        }

        ptr = eol;
    }
}

/*
 * Entry point to snort preprocessor for each packet
 *
 * @param   packet  standard Packet structure
 *
 * @return  none
 */
static void snort_smtp(SMTP_PROTO_CONF* config, Packet* p)
{
    int pkt_dir;

    /* Attempt to get a previously allocated SMTP block. */

    SMTPData* smtp_ssn = get_session_data(p->flow);

    if (smtp_ssn == NULL)
    {
        /* Check the stream session. If it does not currently
         *          * have our SMTP data-block attached, create one.
         *                   */
        smtp_ssn = SetNewSMTPData(config, p);

        if ( !smtp_ssn )
        {
            /* Could not get/create the session data for this packet. */
            return;
        }
    }

    pkt_dir = SMTP_Setup(p, smtp_ssn);
    SMTP_ResetAltBuffer();

    /* reset normalization stuff */
    smtp_normalizing = false;
    SetDetectLimit(p, 0);

    if (pkt_dir == SMTP_PKT_FROM_SERVER)
    {
        int next_state = 0;

        DebugMessage(DEBUG_SMTP, "SMTP server packet\n");

        /* Process as a server packet */
        SMTP_ProcessServerPacket(config, p, smtp_ssn, &next_state);

        if (next_state)
            smtp_ssn->state = next_state;
    }
    else
    {
#ifdef DEBUG_MSGS
        if (pkt_dir == SMTP_PKT_FROM_CLIENT)
        {
            DebugMessage(DEBUG_SMTP, "SMTP client packet\n");
        }
        else
        {
            DebugMessage(DEBUG_SMTP, "SMTP packet NOT from client or server! "
                "Processing as a client packet\n");
        }
#endif

        /* This packet should be a tls client hello */
        if (smtp_ssn->state == STATE_TLS_CLIENT_PEND)
        {
            if (IsTlsClientHello(p->data, p->data + p->dsize))
            {
                DebugMessage(DEBUG_SMTP,
                    "TLS DATA STATE ~~~~~~~~~~~~~~~~~~~~~~~~~\n");

                smtp_ssn->state = STATE_TLS_SERVER_PEND;
            }
            else if (p->packet_flags & PKT_STREAM_ORDER_OK)
            {
                /* reset state - server may have rejected STARTTLS command */
                smtp_ssn->state = STATE_COMMAND;
            }
        }

        if ((smtp_ssn->state == STATE_TLS_DATA)
            || (smtp_ssn->state == STATE_TLS_SERVER_PEND))
        {
            /* if we're ignoring tls data, set a zero length alt buffer */
            if (config->ignore_tls_data)
            {
                stream.stop_inspection(p->flow, p, SSN_DIR_BOTH, -1, 0);
                return;
            }
        }
        else
        {
            if ( !InspectPacket(p))
            {
                /* Packet will be rebuilt, so wait for it */
                DebugMessage(DEBUG_SMTP, "Client packet will be reassembled\n");
                return;
            }
            else if (!(p->packet_flags & PKT_REBUILT_STREAM))
            {
                /* If this isn't a reassembled packet and didn't get
                 * inserted into reassembly buffer, there could be a
                 * problem.  If we miss syn or syn-ack that had window
                 * scaling this packet might not have gotten inserted
                 * into reassembly buffer because it fell outside of
                 * window, because we aren't scaling it */
                smtp_ssn->session_flags |= SMTP_FLAG_GOT_NON_REBUILT;
                smtp_ssn->state = STATE_UNKNOWN;
            }
            else if ((smtp_ssn->session_flags & SMTP_FLAG_GOT_NON_REBUILT))
            {
                /* This is a rebuilt packet.  If we got previous packets
                 * that were not rebuilt, state is going to be messed up
                 * so set state to unknown. It's likely this was the
                 * beginning of the conversation so reset state */
                DebugMessage(DEBUG_SMTP, "Got non-rebuilt packets before "
                    "this rebuilt packet\n");

                smtp_ssn->state = STATE_UNKNOWN;
                smtp_ssn->session_flags &= ~SMTP_FLAG_GOT_NON_REBUILT;
            }

#ifdef DEBUG_MSGS
            /* Interesting to see how often packets are rebuilt */
            DebugFormat(DEBUG_SMTP, "Payload: %s\n%s\n",
                (p->packet_flags & PKT_REBUILT_STREAM) ?
                "reassembled" : "not reassembled",
                SMTP_PrintBuffer(p));
#endif

            SMTP_ProcessClientPacket(config, p, smtp_ssn);
        }
    }

    SMTP_LogFuncs(config, p, smtp_ssn->mime_ssn);
}

/* Callback to return the MIME attachment filenames accumulated */
int SMTP_GetFilename(Flow* flow, uint8_t** buf, uint32_t* len, uint32_t* type)
{
    SMTPData* ssn = get_session_data(flow);

    if (ssn == NULL)
        return 0;

    ssn->mime_ssn->get_log_state()->get_file_name(buf, len);
    *type = EVENT_INFO_SMTP_FILENAME;
    return 1;
}

/* Callback to return the email addresses accumulated from the MAIL FROM command */
int SMTP_GetMailFrom(Flow* flow, uint8_t** buf, uint32_t* len, uint32_t* type)
{
    SMTPData* ssn = get_session_data(flow);

    if (ssn == NULL)
        return 0;

    ssn->mime_ssn->get_log_state()->get_email_id(buf, len, EMAIL_SENDER);
    *type = EVENT_INFO_SMTP_MAILFROM;
    return 1;
}

/* Callback to return the email addresses accumulated from the RCP TO command */
int SMTP_GetRcptTo(Flow* flow, uint8_t** buf, uint32_t* len, uint32_t* type)
{
    SMTPData* ssn = get_session_data(flow);

    if (ssn == NULL)
        return 0;

    ssn->mime_ssn->get_log_state()->get_email_id(buf, len, EMAIL_RECIPIENT);
    *type = EVENT_INFO_SMTP_RCPTTO;
    return 1;
}

/* Calback to return the email headers */
int SMTP_GetEmailHdrs(Flow* flow, uint8_t** buf, uint32_t* len, uint32_t* type)
{
    SMTPData* ssn = get_session_data(flow);

    if (ssn == NULL)
        return 0;

    ssn->mime_ssn->get_log_state()->get_email_hdrs(buf, len);
    *type = EVENT_INFO_SMTP_EMAIL_HDRS;
    return 1;
}

static void SMTP_RegXtraDataFuncs(SMTP_PROTO_CONF* config)
{
    config->xtra_filename_id = stream.reg_xtra_data_cb(SMTP_GetFilename);
    config->xtra_mfrom_id = stream.reg_xtra_data_cb(SMTP_GetMailFrom);
    config->xtra_rcptto_id = stream.reg_xtra_data_cb(SMTP_GetRcptTo);
    config->xtra_ehdrs_id = stream.reg_xtra_data_cb(SMTP_GetEmailHdrs);
}

int SmtpMime::handle_header_line(void* conf, const uint8_t* ptr, const uint8_t* eol,
    int max_header_len)
{
    int ret;
    int header_line_len;
    MimeSession* mime_ssn = (MimeSession*)this;
    /* get length of header line */
    header_line_len = eol - ptr;

    if (max_header_len)
        SnortEventqAdd(GID_SMTP, SMTP_HEADER_NAME_OVERFLOW);

    if ((config->max_header_line_len != 0) &&
        (header_line_len > config->max_header_line_len))
    {
        if (mime_ssn->get_data_state() != STATE_DATA_UNKNOWN)
        {
            SnortEventqAdd(GID_SMTP, SMTP_DATA_HDR_OVERFLOW);
        }
        else
        {
            /* assume we guessed wrong and are in the body */
            return 1;
        }
    }

    /* XXX Does VRT want data headers normalized?
     * currently the code does not normalize headers */
    if (smtp_normalizing)
    {
        ret = SMTP_CopyToAltBuffer(ptr, eol - ptr);
        if (ret == -1)
            return (-1);
    }

    if (config->log_config.log_email_hdrs)
    {
        if (mime_ssn->get_data_state() == STATE_DATA_HEADER)
        {
            mime_ssn->get_log_state()->log_email_hdrs(ptr, eol - ptr);
        }
    }

    return 0;
}

int SmtpMime::normalize_data(void* conf, const uint8_t* ptr, const uint8_t* data_end)
{
    /* if we're ignoring data and not already normalizing, copy everything
     * up to here into alt buffer so detection engine doesn't have
     * to look at the data; otherwise, if we're normalizing and not
     * ignoring data, copy all of the data into the alt buffer */
    /*if (config->decode_conf.ignore_data && !smtp_normalizing)
    {
        return SMTP_CopyToAltBuffer(p->data, ptr - p->data);
    }
    else */
    if (!config->decode_conf.is_ignore_data() && smtp_normalizing)
    {
        return SMTP_CopyToAltBuffer(ptr, data_end - ptr);
    }

    return 0;
}

void SmtpMime::decode_alert(MimeDecode* ds)
{
    MimeDecode* decode_state = (MimeDecode*)ds;
    switch ( decode_state->get_decode_type() )
    {
    case DECODE_B64:
        SnortEventqAdd(GID_SMTP, SMTP_B64_DECODING_FAILED);
        break;
    case DECODE_QP:
        SnortEventqAdd(GID_SMTP, SMTP_QP_DECODING_FAILED);
        break;
    case DECODE_UU:
        SnortEventqAdd(GID_SMTP, SMTP_UU_DECODING_FAILED);
        break;

    default:
        break;
    }
}

void SmtpMime::reset_state(void* ssn)
{
    SMTP_ResetState(ssn);
}


bool SmtpMime::is_end_of_data(void* session)
{
    return smtp_is_data_end(session);
}

//-------------------------------------------------------------------------
// class stuff
//-------------------------------------------------------------------------

class Smtp : public Inspector
{
public:
    Smtp(SMTP_PROTO_CONF*);
    ~Smtp();

    bool configure(SnortConfig*) override;
    void show(SnortConfig*) override;
    void eval(Packet*) override;
    bool get_buf(InspectionBuffer::Type, Packet*, InspectionBuffer&) override;
    void clear(Packet*) override;

    StreamSplitter* get_splitter(bool c2s) override
    { return new SmtpSplitter(c2s); }

    void ProcessSmtpCmdsList(const SmtpCmd*);

private:
    SMTP_PROTO_CONF* config;
};

Smtp::Smtp(SMTP_PROTO_CONF* pc)
{
    config = pc;

    SMTP_RegXtraDataFuncs(config);
    SMTP_InitCmds(config);
}

Smtp::~Smtp()
{
    SMTP_CommandSearchTerm(config);
    SMTP_TermCmds(config);

    delete config;
}

bool Smtp::configure(SnortConfig*)
{
    config->decode_conf.sync_all_depths();

    if (config->decode_conf.get_file_depth() > -1)
        config->log_config.log_filename = 1;

    return true;
}

void Smtp::show(SnortConfig*)
{
    SMTP_PrintConfig(config);
}

void Smtp::eval(Packet* p)
{
    PROFILE_VARS;
    // precondition - what we registered for
    assert(p->has_tcp_data());

    ++smtpstats.total_packets;

    MODULE_PROFILE_START(smtpPerfStats);

    snort_smtp(config, p);

    MODULE_PROFILE_END(smtpPerfStats);
}

bool Smtp::get_buf(
    InspectionBuffer::Type ibt, Packet*, InspectionBuffer& b)
{
    if ( ibt != InspectionBuffer::IBT_ALT )
        return false;

    b.data = SMTP_GetAltBuffer(b.len);

    return (b.data != nullptr);
}

void Smtp::clear(Packet*)
{
    SMTP_ResetAltBuffer();
}

void Smtp::ProcessSmtpCmdsList(const SmtpCmd* sc)
{
    const char* cmd = sc->name.c_str();
    int id;
    SMTPCmdTypeEnum type;

    if ( sc->flags & PCMD_AUTH )
        type = SMTP_CMD_TYPE_AUTH;

    else if (  sc->flags & PCMD_BDATA )
        type = SMTP_CMD_TYPE_BDATA;

    else if (  sc->flags & PCMD_DATA )
        type = SMTP_CMD_TYPE_DATA;

    else
        type = SMTP_CMD_TYPE_NORMAL;

    id = GetCmdId(config, cmd, type);

    if (  sc->flags & PCMD_INVALID )
        config->cmd_config[id].alert = true;

    else if ( sc->flags & PCMD_NORM )
        config->cmd_config[id].normalize = true;

    else
        config->cmd_config[id].alert = false;

    if ( sc->flags & PCMD_ALT )
        config->cmd_config[id].max_line_len = sc->number;
}

//-------------------------------------------------------------------------
// api stuff
//-------------------------------------------------------------------------

static Module* mod_ctor()
{ return new SmtpModule; }

static void mod_dtor(Module* m)
{ delete m; }

static void smtp_init()
{
    SmtpFlowData::init();
    SMTP_ResponseSearchInit();
}

static void smtp_term()
{
    SMTP_SearchFree();
}

static Inspector* smtp_ctor(Module* m)
{
    SmtpModule* mod = (SmtpModule*)m;
    SMTP_PROTO_CONF* conf = mod->get_data();
    Smtp* smtp = new Smtp(conf);

    unsigned i = 0;
    const SmtpCmd* cmd;

    while ( (cmd = mod->get_cmd(i++)) )
        smtp->ProcessSmtpCmdsList(cmd);

    SMTP_CommandSearchInit(conf);
    return smtp;
}

static void smtp_dtor(Inspector* p)
{
    delete p;
}

const InspectApi smtp_api =
{
    {
        PT_INSPECTOR,
        sizeof(InspectApi),
        INSAPI_VERSION,
        0,
        API_RESERVED,
        API_OPTIONS,
        SMTP_NAME,
        SMTP_HELP,
        mod_ctor,
        mod_dtor
    },
    IT_SERVICE,
    (uint16_t)PktType::PDU,
    nullptr,                // buffers
    "smtp",
    smtp_init,
    smtp_term,
    nullptr,                // tinit
    nullptr,                // tterm
    smtp_ctor,
    smtp_dtor,
    nullptr,                // ssn
    nullptr                 // reset
};

#ifdef BUILDING_SO
SO_PUBLIC const BaseApi* snort_plugins[] =
{
    &smtp_api.base,
    nullptr
};
#else
const BaseApi* sin_smtp = &smtp_api.base;
#endif
<|MERGE_RESOLUTION|>--- conflicted
+++ resolved
@@ -1073,16 +1073,9 @@
             break;
         case STATE_DATA:
         case STATE_BDATA:
-<<<<<<< HEAD
-            DEBUG_WRAP(DebugMessage(DEBUG_SMTP, "DATA STATE ~~~~~~~~~~~~~~~~~~~~~~~~~~~~~\n"); );
+            DebugMessage(DEBUG_SMTP, "DATA STATE ~~~~~~~~~~~~~~~~~~~~~~~~~~~~~\n");
             position = get_file_position(p);
             ptr = smtp_ssn->mime_ssn->process_mime_data(p->flow, ptr, end, 1, position);
-=======
-            DebugMessage(DEBUG_SMTP, "DATA STATE ~~~~~~~~~~~~~~~~~~~~~~~~~~~~~\n");
-            position = file_api->get_file_position(p);
-            ptr = file_api->process_mime_data(p->flow, ptr, end, &(smtp_ssn->mime_ssn), 1,
-                position);
->>>>>>> f0e143c6
             //ptr = SMTP_HandleData(p, ptr, end, &(smtp_ssn->mime_ssn));
             break;
         case STATE_XEXCH50:
