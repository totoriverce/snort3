--- conflicted
+++ resolved
@@ -29,15 +29,10 @@
 struct sfip_var_t;
 typedef unsigned int PolicyId;
 
-<<<<<<< HEAD
+// defined in sfportobject.h
+typedef struct SFGHASH PortVarTable;
+
 // FIXIT-L split into separate headers
-=======
-// defined in sfportobject.h.
-struct SFGHASH;
-typedef SFGHASH PortVarTable;
-
-// FIXIT-H split into separate modules
->>>>>>> 1bfb561d
 
 //-------------------------------------------------------------------------
 // traffic stuff
