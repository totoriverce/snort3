--- conflicted
+++ resolved
@@ -130,26 +130,14 @@
         if (val.empty())
         {
              rule_api.add_suboption("fast_pattern");
-<<<<<<< HEAD
-        }
-        else if(!val.compare("only"))
+		}
+        else if (!val.compare("only"))
         {
             static bool not_printed = true;
-
-            if (not_printed)
+            if ( not_printed )
             {
                 rule_api.add_comment("content's 'only' option has been deleted");
                 not_printed = false;
-=======
-
-        else if (!val.compare("only"))
-        {
-            static bool printed = false;
-            if (!printed)
-            {
-                printed = true;
-                rule_api.add_comment("content's 'only' option has been deleted");
->>>>>>> 8a84c9c9
             }
         }
         else
