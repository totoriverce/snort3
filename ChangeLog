--- conflicted
+++ resolved
@@ -5,11 +5,8 @@
 -- fixed several Xcode static analysis warnings
 -- updated config_changes
 -- commented out pcre_free_study() - issue on mac
-<<<<<<< HEAD
 -- more refactoring of tcp session - still incomplete
-=======
 -- patched cd_tcp.cc and packet_manager.cc for length underflow issue
->>>>>>> b2694a20
 
 121
 -- valgrind fixes
